from enum import auto
import logging
import time
from typing import List

import numpy as np
import pandas as pd
from scipy.sparse import issparse
from sklearn.model_selection import TimeSeriesSplit

# from .automl import AutoML
from flaml.automl.task import (
    CLASSIFICATION,
    Task,
    TS_FORECASTREGRESSION,
    TS_FORECASTPANEL,
)
from flaml.time_series.ts_data import TimeSeriesDataset, DataTransformerTS

from flaml.automl.task import TS_FORECAST
from flaml.ml import default_cv_score_agg_func, get_val_loss
from flaml.time_series import (
    XGBoost_TS,
    XGBoostLimitDepth_TS,
    RF_TS,
    LGBM_TS,
    ExtraTrees_TS,
    Prophet,
    Orbit,
    ARIMA,
    SARIMAX,
    TemporalFusionTransformerEstimator,
)
from flaml.time_series.multiscale import MultiscaleModel

logger = logging.getLogger(__name__)


class TaskTS(Task):
    estimators = {
        "xgboost": XGBoost_TS,
        "xgb_limitdepth": XGBoostLimitDepth_TS,
        "rf": RF_TS,
        "lgbm": LGBM_TS,
        "extra_tree": ExtraTrees_TS,
        "prophet": Prophet,
        "orbit": Orbit,
        "arima": ARIMA,
        "sarimax": SARIMAX,
        "multiscale": MultiscaleModel,
        "tft": TemporalFusionTransformerEstimator,
    }

    @staticmethod
    def _validate_data(
        automl,
        X_train_all,
        y_train_all,
        dataframe,
        label,
        eval_method,
        time_col=None,
        X_val=None,
        y_val=None,
        groups_val=None,
        groups=None,
    ):
        if label is None:
            label = "y"  # Prophet convention

        if isinstance(label, str):
            target_names = [label]
        else:
            target_names = label

        automl.task.time_col = time_col
        automl.task.target_names = target_names

        # we will cast any X to a dataframe,
        automl._df = True

        if X_train_all is not None and y_train_all is not None:
            time_col = time_col or "ds"
            validate_data_basic(X_train_all, y_train_all)
            dataframe = normalize_ts_data(
                X_train_all, target_names, time_col, y_train_all
            )

        elif dataframe is not None:
            assert label is not None, "A label or list of labels must be provided."
            assert isinstance(
                dataframe, pd.DataFrame
            ), "dataframe must be a pandas DataFrame"
            assert label in dataframe.columns, "label must a column name in dataframe"
        else:
            raise ValueError(
                "Must supply either X_train_all and y_train_all, or dataframe and label"
            )

        assert (
            dataframe.dtypes[time_col].name == "datetime64[ns]"
        ), f"For '{TS_FORECAST}' task, time_col must contain timestamp values."

        dataframe = remove_ts_duplicates(dataframe, time_col)
        X = dataframe.drop(columns=target_names)
        automl._nrow, automl._ndim = X.shape

        # transform them all together to guarantee consistency
        if X_val is not None and y_val is not None:
            validate_data_basic(X_val, y_val)
            val_df = normalize_ts_data(X_val, y_val, target_names, time_col)
            all_df = pd.concat([dataframe, val_df], axis=0)
            val_len = len(val_df)
        else:
            all_df = dataframe
            val_len = 0

        automl._transformer = DataTransformerTS(time_col, label)
        Xt, yt = automl._transformer.fit_transform(
            all_df.drop(columns=target_names), all_df[target_names]
        )
        df_t = pd.concat([Xt, yt], axis=1)

        if val_len == 0:
            df_train, df_val = df_t, None
        else:
            df_train, df_val = df_t[:-val_len], df_t[-val_len:]

        automl._X_train_all, automl._y_train_all = Xt, yt

        automl._label_transformer = automl._transformer.label_transformer

        automl._feature_names_in_ = (
            automl._X_train_all.columns.to_list()
            if hasattr(automl._X_train_all, "columns")
            else None
        )
        # NOTE: _validate_data is before kwargs is updated to fit_kwargs_by_estimator

        data = TimeSeriesDataset(
            train_data=df_train,
            time_col=time_col,
            target_names=target_names,
            test_data=df_val,
        )

        automl._state.X_val = data
        automl._state.X_train = data
        automl._state.y_train = None
        automl._state.y_val = None
        if data.test_data is not None and len(data.test_data) > 0:
            automl._state.X_train_all = data.move_validation_boundary(
                len(data.test_data)
            )
        else:
            automl._state.X_train_all = data
        automl._state.y_train_all = None

        automl._state.data_size = data.train_data.shape
        automl.data_size_full = len(data.all_data)

    def _prepare_data(
        self,
        automl,
        eval_method,
        split_ratio,
        n_splits,
        time_col=None,
    ):

        automl._state.kf = None
        automl._sample_weight_full = None

        SHUFFLE_SPLIT_TYPES = ["uniform", "stratified"]
        if automl._split_type in SHUFFLE_SPLIT_TYPES:
            raise ValueError(
                f"Split type {automl._split_type} is not valid for time series"
            )

        automl._state.groups = None
        automl._state.groups_all = None
        automl._state.groups_val = None

        ts_data = automl._state.X_val
        no_test_data = (
            ts_data is None or ts_data.test_data is None or len(ts_data.test_data) == 0
        )
        if no_test_data and eval_method == "holdout":
            # NOTE: _prepare_data is before kwargs is updated to fit_kwargs_by_estimator
            period = automl._state.fit_kwargs["period"]

            if self.name == TS_FORECASTPANEL:
                X_train_all = ts_data.X_train
                y_train_all = ts_data.y_train

                X_train_all["time_idx"] -= X_train_all["time_idx"].min()
                X_train_all["time_idx"] = X_train_all["time_idx"].astype("int")
                ids = automl._state.fit_kwargs["group_ids"].copy()
                ids.append(ts_data.time_col)
                ids.append("time_idx")
                y_train_all = pd.DataFrame(y_train_all)
                y_train_all[ids] = X_train_all[ids]
                X_train_all = X_train_all.sort_values(ids)
                y_train_all = y_train_all.sort_values(ids)
                training_cutoff = X_train_all["time_idx"].max() - period
                X_train = X_train_all[lambda x: x.time_idx <= training_cutoff]
                y_train = y_train_all[lambda x: x.time_idx <= training_cutoff].drop(
                    columns=ids
                )
                X_val = X_train_all[lambda x: x.time_idx > training_cutoff]
                y_val = y_train_all[lambda x: x.time_idx > training_cutoff].drop(
                    columns=ids
                )

                train_data = normalize_ts_data(
                    X_train,
                    y_train,
                    ts_data.target_names,
                    ts_data.time_col,
                )
                test_data = normalize_ts_data(
                    X_val,
                    y_val,
                    ts_data.target_names,
                    ts_data.time_col,
                )
                ts_data = TimeSeriesDataset(
                    train_data,
                    ts_data.time_col,
                    ts_data.target_names,
                    ts_data.frequency,
                    test_data,
                )
                automl._state.X_val = ts_data
                automl._state.X_train = ts_data

            else:
                # if eval_method = holdout, make holdout data
                num_samples = ts_data.train_data.shape[0]
                assert period < num_samples, f"period={period}>#examples={num_samples}"
                automl._state.X_val = ts_data.move_validation_boundary(-period)
                automl._state.X_train = automl._state.X_val

        if eval_method != "holdout":
            if self.name != TS_FORECASTPANEL:
                period = automl._state.fit_kwargs[
                    "period"
                ]  # NOTE: _prepare_data is before kwargs is updated to fit_kwargs_by_estimator

                ts_data = automl._state.X_train
                if period * (n_splits + 1) > ts_data.y_train.size:
                    n_splits = int(automl._state.y_train.size / period - 1)
                    assert n_splits >= 2, (
                        f"cross validation for forecasting period={period}"
                        f" requires input data with at least {3 * period} examples."
                    )
                    logger.info(f"Using nsplits={n_splits} due to data size limit.")
                automl._state.kf = TimeSeriesSplit(n_splits=n_splits, test_size=period)

            else:
                n_groups = ts_data.X_train.groupby(
                    automl._state.fit_kwargs.get("group_ids")
                ).ngroups
                period = automl._state.fit_kwargs["period"]
                automl._state.kf = TimeSeriesSplit(
                    n_splits=n_splits, test_size=period * n_groups
                )

    @staticmethod
    def _decide_split_type(automl, split_type):
        assert split_type in ["auto", "time"]
        automl._split_type = "time"
        assert isinstance(
            automl._state.fit_kwargs.get("period"),
            int,  # NOTE: _decide_split_type is before kwargs is updated to fit_kwargs_by_estimator
        ), f"missing a required integer 'period' for '{TS_FORECAST}' task."

    @staticmethod
    def _prepare_sample_train_data(automlstate, sample_size):
        # we take the tail, rather than the head, for compatibility with time series

        shift = sample_size - len(automlstate.X_train.train_data)
        sampled_X_train = automlstate.X_train.move_validation_boundary(shift)

        return sampled_X_train, None, None, None

<<<<<<< HEAD
    @staticmethod
    def _preprocess(automl, X):
        X = normalize_ts_data(X, automl.task.target_names, automl.task.time_col)
        return automl._preprocess(X)

    def default_estimator_list(self):
=======
    def default_estimator_list(self) -> List[str]:
        if self.name == TS_FORECASTPANEL:
            return ["tft"]

>>>>>>> 50af1080
        estimator_list = super().default_estimator_list()

        # catboost is removed because it has a `name` parameter, making it incompatible with hcrystalball
        if "catboost" in estimator_list:
            estimator_list.remove("catboost")
        if self.name in TS_FORECASTREGRESSION:
            estimator_list += ["arima", "sarimax"]
            # Multiscale struggled with multivariate categorical forecast test
            # if self.train_data_size <= 365 * 10:  # at most 10 years
            #     # matrix inversion of the multiscale transform gets too expensive otherwise
            #     estimator_list = ["multiscale"]
            try:
                import prophet

                estimator_list += ["prophet"]
            except ImportError:
                pass

            # try:
            #     import orbit
            #
            #     estimator_list += ["orbit"]
            # except ImportError:
            #     pass
        return estimator_list

    def evaluate_model_CV(
        self,
        config,
        estimator,
        X_train_all,
        y_train_all,
        budget,
        kf,
        eval_metric,
        best_val_loss,
        cv_score_agg_func=None,
        log_training_metric=False,
        fit_kwargs={},
    ):
        if cv_score_agg_func is None:
            cv_score_agg_func = default_cv_score_agg_func
        start_time = time.time()
        val_loss_folds = []
        log_metric_folds = []
        metric = None
        train_time = pred_time = 0
        total_fold_num = 0
        n = kf.get_n_splits()
        if self.name in CLASSIFICATION:
            labels = np.unique(y_train_all)
        else:
            labels = fit_kwargs.get(
                "label_list"
            )  # pass the label list on to compute the evaluation metric
        ts_data = X_train_all
        budget_per_train = budget / n
        ts_data = X_train_all
        for data in ts_data.cv_train_val_sets(kf.n_splits, kf.test_size):
            estimator.cleanup()
            val_loss_i, metric_i, train_time_i, pred_time_i = get_val_loss(
                config,
                estimator,
                X_train=data,
                y_train=None,
                X_val=data,
                y_val=None,
                eval_metric=eval_metric,
                labels=labels,
                budget=budget_per_train,
                log_training_metric=log_training_metric,
                fit_kwargs=fit_kwargs,
                task=self,
                weight_val=None,
                groups_val=None,
            )
            if isinstance(metric_i, dict) and "intermediate_results" in metric_i:
                del metric_i["intermediate_results"]
            total_fold_num += 1
            val_loss_folds.append(val_loss_i)
            log_metric_folds.append(metric_i)
            train_time += train_time_i
            pred_time += pred_time_i
            if time.time() - start_time >= budget:
                break
        val_loss, metric = cv_score_agg_func(val_loss_folds, log_metric_folds)
        n = total_fold_num
        pred_time /= n
        return val_loss, metric, train_time, pred_time


def validate_data_basic(X_train_all, y_train_all):

    assert (
        isinstance(X_train_all, np.ndarray)
        or issparse(X_train_all)
        or isinstance(X_train_all, pd.DataFrame)
    ), (
        "X_train_all must be a numpy array, a pandas dataframe, "
        "or Scipy sparse matrix."
    )

    assert (
        isinstance(y_train_all, np.ndarray)
        or isinstance(y_train_all, pd.Series)
        or isinstance(y_train_all, pd.DataFrame)
    ), "y_train_all must be a numpy array or a pandas series or DataFrame."

    assert (
        X_train_all.size != 0 and y_train_all.size != 0
    ), "Input data must not be empty, use None if no data"

    assert (
        X_train_all.shape[0] == y_train_all.shape[0]
    ), "# rows in X_train must match length of y_train."


def normalize_ts_data(X_train_all, target_names, time_col, y_train_all=None):
    if issparse(X_train_all):
        X_train_all = X_train_all.tocsr()

    if isinstance(X_train_all, np.ndarray) and len(X_train_all.shape) == 1:
        X_train_all = np.reshape(X_train_all, (X_train_all.size, 1))

    if isinstance(X_train_all, np.ndarray):
        X_train_all = pd.DataFrame(
            X_train_all,
            columns=[time_col] + [f"x{i}" for i in range(X_train_all.shape[1] - 1)],
        )

    if y_train_all is None:
        return X_train_all
    else:
        if isinstance(y_train_all, np.ndarray):
            # TODO: will need to revisit this when doing multivariate y
            y_train_all = pd.DataFrame(
                y_train_all.reshape(len(X_train_all), -1),
                columns=target_names,
                index=X_train_all.index,
            )
        elif isinstance(y_train_all, pd.Series):
            y_train_all = pd.DataFrame(y_train_all)
            y_train_all.index = X_train_all.index

        dataframe = pd.concat([X_train_all, y_train_all], axis=1)

        return dataframe


def remove_ts_duplicates(
    X,
    time_col,
):
    """
    Assumes the targets are included
    @param X:
    @param time_col:
    @param y:
    @return:
    """

    duplicates = X.duplicated()

    if any(duplicates):
        logger.warning(
            "Duplicate timestamp values found in timestamp column. "
            f"\n{X.loc[duplicates, X][time_col]}"
        )
        X = X.drop_duplicates()
        logger.warning("Removed duplicate rows based on all columns")
        assert (
            X[[X.columns[0]]].duplicated() is None
        ), "Duplicate timestamp values with different values for other columns."

    return X<|MERGE_RESOLUTION|>--- conflicted
+++ resolved
@@ -284,19 +284,15 @@
 
         return sampled_X_train, None, None, None
 
-<<<<<<< HEAD
     @staticmethod
     def _preprocess(automl, X):
         X = normalize_ts_data(X, automl.task.target_names, automl.task.time_col)
         return automl._preprocess(X)
 
-    def default_estimator_list(self):
-=======
     def default_estimator_list(self) -> List[str]:
         if self.name == TS_FORECASTPANEL:
             return ["tft"]
 
->>>>>>> 50af1080
         estimator_list = super().default_estimator_list()
 
         # catboost is removed because it has a `name` parameter, making it incompatible with hcrystalball
