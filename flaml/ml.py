--- conflicted
+++ resolved
@@ -36,17 +36,12 @@
     Orbit,
     ARIMA,
     SARIMAX,
-<<<<<<< HEAD
     LGBM_TS,
     XGBoost_TS,
     RF_TS,
     ExtraTrees_TS,
     XGBoostLimitDepth_TS,
-=======
-    TransformersEstimator,
     TemporalFusionTransformerEstimator,
-    TransformersEstimatorModelSelection,
->>>>>>> 74557472
 )
 from .data import group_counts
 from flaml.automl.task import CLASSIFICATION, TS_FORECAST
@@ -732,4 +727,4 @@
     curve_x, curve_y = {}, {}
     for i in range(len(classes)):
         curve_x[i], curve_y[i], _ = curve_func(y_true_binary[:, i], y_pred_proba[:, i])
-    return curve_x, curve_y
+    return curve_x, curve_y