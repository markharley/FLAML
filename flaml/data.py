--- conflicted
+++ resolved
@@ -10,47 +10,16 @@
 from flaml.automl.task import (
     TOKENCLASSIFICATION,
     CLASSIFICATION,
-    TS_FORECASTREGRESSION,
     TS_FORECAST,
+    TS_FORECASTPANEL,
     NLG_TASKS,
     NLU_TASKS,
 )
 from .training_log import training_log_reader
 
 from datetime import datetime
-<<<<<<< HEAD
 from typing import Union, List
 
-=======
-from typing import Dict, Union, List
-
-# TODO: if your task is not specified in here, define your task as an all-capitalized word
-SEQCLASSIFICATION = "seq-classification"
-MULTICHOICECLASSIFICATION = "multichoice-classification"
-TOKENCLASSIFICATION = "token-classification"
-CLASSIFICATION = (
-    "binary",
-    "multiclass",
-    "classification",
-    SEQCLASSIFICATION,
-    MULTICHOICECLASSIFICATION,
-    TOKENCLASSIFICATION,
-)
-SEQREGRESSION = "seq-regression"
-REGRESSION = ("regression", SEQREGRESSION)
-TS_FORECASTREGRESSION = (
-    "forecast",
-    "ts_forecast",
-    "ts_forecast_regression",
-)
-TS_FORECASTCLASSIFICATION = "ts_forecast_classification"
-TS_FORECASTPANEL = "ts_forecast_panel"
-TS_FORECAST = (
-    *TS_FORECASTREGRESSION,
-    TS_FORECASTCLASSIFICATION,
-    TS_FORECASTPANEL,
-)
->>>>>>> 74557472
 TS_TIMESTAMP_COL = "ds"
 TS_VALUE_COL = "y"
 
@@ -357,14 +326,6 @@
             n = X.shape[0]
             cat_columns, num_columns, datetime_columns = [], [], []
             drop = False
-            if task in TS_FORECAST:
-                X = X.rename(columns={X.columns[0]: TS_TIMESTAMP_COL})
-                if task is TS_FORECASTPANEL:
-                    if "time_idx" not in X:
-                        X = add_time_idx_col(X)
-                ds_col = X.pop(TS_TIMESTAMP_COL)
-                if isinstance(y, Series):
-                    y = y.rename(TS_VALUE_COL)
             for column in X.columns:
                 # sklearn\utils\validation.py needs int/float values
                 if X[column].dtype.name in ("object", "category"):
@@ -417,8 +378,6 @@
                     X[column] = X[column].fillna(np.nan)
                     num_columns.append(column)
             X = X[cat_columns + num_columns]
-            if task in TS_FORECAST:
-                X.insert(0, TS_TIMESTAMP_COL, ds_col)
             if cat_columns:
                 X[cat_columns] = X[cat_columns].astype("category")
             if num_columns:
