# !
#  * Copyright (c) FLAML authors. All rights reserved.
#  * Licensed under the MIT License. See LICENSE file in the
#  * project root for license information.
from __future__ import annotations
import time
import os
import sys
from typing import Callable, List, Union, Optional
import inspect
from functools import partial
import numpy as np
from sklearn.base import BaseEstimator
import pandas as pd
import logging
import json

from flaml.automl.state import SearchState, AutoMLState
<<<<<<< HEAD
from flaml.automl.ml import train_estimator
from flaml.automl.time_series import TimeSeriesDataset

=======
from flaml.automl.ml import (
    compute_estimator,
    train_estimator,
    get_estimator_class,
)
>>>>>>> 27b27120
from flaml.config import (
    MIN_SAMPLE_TRAIN,
    MEM_THRES,
    RANDOM_SEED,
    SMALL_LARGE_THRES,
    CV_HOLDOUT_THRESHOLD,
    SPLIT_RATIO,
    N_SPLITS,
    SAMPLE_MULTIPLY_FACTOR,
)
from flaml.automl.data import concat

# TODO check to see when we can remove these
<<<<<<< HEAD
from flaml.automl.task.task import (
    CLASSIFICATION,
    TS_FORECAST,
)
=======
from flaml.automl.task.task import CLASSIFICATION, TS_FORECAST, Task
>>>>>>> 27b27120
from flaml.automl.task.factory import task_factory
from flaml import tune
from flaml.automl.logger import logger, logger_formatter
from flaml.automl.training_log import training_log_reader, training_log_writer
from flaml.default import suggest_learner
from flaml.version import __version__ as flaml_version
from flaml.tune.spark.utils import check_spark, get_broadcast_data


try:
    import mlflow
except ImportError:
    mlflow = None

try:
    from ray import __version__ as ray_version

    assert ray_version >= "1.10.0"

    ray_available = True
except (ImportError, AssertionError):
    ray_available = False


def size(learner_classes: dict, config: dict) -> float:
    """Size function.

    Returns:
        The mem size in bytes for a config.
    """
    config = config.get("ml", config)
    estimator = config["learner"]
    learner_class = learner_classes.get(estimator)
    return learner_class.size(config)


class AutoML(BaseEstimator):
    """The AutoML class.
    Example:

    ```python
    automl = AutoML()
    automl_settings = {
        "time_budget": 60,
        "metric": 'accuracy',
        "task": 'classification',
        "log_file_name": 'mylog.log',
    }
    automl.fit(X_train = X_train, y_train = y_train, **automl_settings)
    ```

    """

    __version__ = flaml_version

    def __init__(self, **settings):
        """Constructor.

        Many settings in fit() can be passed to the constructor too.
        If an argument in fit() is provided, it will override the setting passed to the constructor.
        If an argument in fit() is not provided but provided in the constructor, the value passed to the constructor will be used.

        Args:
            metric: A string of the metric name or a function,
                e.g., 'accuracy', 'roc_auc', 'roc_auc_ovr', 'roc_auc_ovo', 'roc_auc_weighted',
                'roc_auc_ovo_weighted', 'roc_auc_ovr_weighted', 'f1', 'micro_f1', 'macro_f1',
                'log_loss', 'mae', 'mse', 'r2', 'mape'. Default is 'auto'.
                If passing a customized metric function, the function needs to
                have the following input arguments:

        ```python
        def custom_metric(
            X_test, y_test, estimator, labels,
            X_train, y_train, weight_test=None, weight_train=None,
            config=None, groups_test=None, groups_train=None,
        ):
            return metric_to_minimize, metrics_to_log
        ```
                which returns a float number as the minimization objective,
                and a dictionary as the metrics to log. E.g.,

        ```python
        def custom_metric(
            X_val, y_val, estimator, labels,
            X_train, y_train, weight_val=None, weight_train=None,
            *args,
        ):
            from sklearn.metrics import log_loss
            import time

            start = time.time()
            y_pred = estimator.predict_proba(X_val)
            pred_time = (time.time() - start) / len(X_val)
            val_loss = log_loss(y_val, y_pred, labels=labels, sample_weight=weight_val)
            y_pred = estimator.predict_proba(X_train)
            train_loss = log_loss(y_train, y_pred, labels=labels, sample_weight=weight_train)
            alpha = 0.5
            return val_loss * (1 + alpha) - alpha * train_loss, {
                "val_loss": val_loss,
                "train_loss": train_loss,
                "pred_time": pred_time,
            }
        ```
            task: A string of the task type, e.g.,
                'classification', 'regression', 'ts_forecast', 'rank',
                'seq-classification', 'seq-regression', 'summarization',
                or an instance of the Task class.
            n_jobs: An integer of the number of threads for training | default=-1.
                Use all available resources when n_jobs == -1.
            log_file_name: A string of the log file name | default="". To disable logging,
                set it to be an empty string "".
            estimator_list: A list of strings for estimator names, or 'auto'.
                e.g., ```['lgbm', 'xgboost', 'xgb_limitdepth', 'catboost', 'rf', 'extra_tree']```.
            time_budget: A float number of the time budget in seconds.
                Use -1 if no time limit.
            max_iter: An integer of the maximal number of iterations.
            sample: A boolean of whether to sample the training data during
                search.
            ensemble: boolean or dict | default=False. Whether to perform
                ensemble after search. Can be a dict with keys 'passthrough'
                and 'final_estimator' to specify the passthrough and
                final_estimator in the stacker. The dict can also contain
                'n_jobs' as the key to specify the number of jobs for the stacker.
            eval_method: A string of resampling strategy, one of
                ['auto', 'cv', 'holdout'].
            split_ratio: A float of the valiation data percentage for holdout.
            n_splits: An integer of the number of folds for cross - validation.
            log_type: A string of the log type, one of
                ['better', 'all'].
                'better' only logs configs with better loss than previos iters
                'all' logs all the tried configs.
            model_history: A boolean of whether to keep the best
                model per estimator. Make sure memory is large enough if setting to True.
            log_training_metric: A boolean of whether to log the training
                metric for each model.
            mem_thres: A float of the memory size constraint in bytes.
            pred_time_limit: A float of the prediction latency constraint in seconds.
                It refers to the average prediction time per row in validation data.
            train_time_limit: A float of the training time constraint in seconds.
            verbose: int, default=3 | Controls the verbosity, higher means more
                messages.
            retrain_full: bool or str, default=True | whether to retrain the
                selected model on the full training data when using holdout.
                True - retrain only after search finishes; False - no retraining;
                'budget' - do best effort to retrain without violating the time
                budget.
            split_type: str or splitter object, default="auto" | the data split type.
                * A valid splitter object is an instance of a derived class of scikit-learn
                [KFold](https://scikit-learn.org/stable/modules/generated/sklearn.model_selection.KFold.html#sklearn.model_selection.KFold)
                and have ``split`` and ``get_n_splits`` methods with the same signatures.
                Set eval_method to "cv" to use the splitter object.
                * Valid str options depend on different tasks.
                For classification tasks, valid choices are
                    ["auto", 'stratified', 'uniform', 'time', 'group']. "auto" -> stratified.
                For regression tasks, valid choices are ["auto", 'uniform', 'time'].
                    "auto" -> uniform.
                For time series forecast tasks, must be "auto" or 'time'.
                For ranking task, must be "auto" or 'group'.
            hpo_method: str, default="auto" | The hyperparameter
                optimization method. By default, CFO is used for sequential
                search and BlendSearch is used for parallel search.
                No need to set when using flaml's default search space or using
                a simple customized search space. When set to 'bs', BlendSearch
                is used. BlendSearch can be tried when the search space is
                complex, for example, containing multiple disjoint, discontinuous
                subspaces. When set to 'random', random search is used.
            starting_points: A dictionary or a str to specify the starting hyperparameter
                config for the estimators | default="static".
                If str:
                    - if "data", use data-dependent defaults;
                    - if "data:path" use data-dependent defaults which are stored at path;
                    - if "static", use data-independent defaults.
                If dict, keys are the name of the estimators, and values are the starting
                hyperparamter configurations for the corresponding estimators.
                The value can be a single hyperparamter configuration dict or a list
                of hyperparamter configuration dicts.
                In the following code example, we get starting_points from the
                `automl` object and use them in the `new_automl` object.
                e.g.,

        ```python
        from flaml import AutoML
        automl = AutoML()
        X_train, y_train = load_iris(return_X_y=True)
        automl.fit(X_train, y_train)
        starting_points = automl.best_config_per_estimator

        new_automl = AutoML()
        new_automl.fit(X_train, y_train, starting_points=starting_points)
        ```

            seed: int or None, default=None | The random seed for hpo.
            n_concurrent_trials: [Experimental] int, default=1 | The number of
                concurrent trials. When n_concurrent_trials > 1, flaml performes
                [parallel tuning](../../Use-Cases/Task-Oriented-AutoML#parallel-tuning)
                and installation of ray or spark is required: `pip install flaml[ray]`
                or `pip install flaml[spark]`. Please check
                [here](https://spark.apache.org/docs/latest/api/python/getting_started/install.html)
                for more details about installing Spark.
            keep_search_state: boolean, default=False | Whether to keep data needed
                for model search after fit(). By default the state is deleted for
                space saving.
            preserve_checkpoint: boolean, default=True | Whether to preserve the saved checkpoint
                on disk when deleting automl. By default the checkpoint is preserved.
            early_stop: boolean, default=False | Whether to stop early if the
                search is considered to converge.
            force_cancel: boolean, default=False | Whether to forcely cancel Spark jobs if the
                search time exceeded the time budget.
            append_log: boolean, default=False | Whetehr to directly append the log
                records to the input log file if it exists.
            auto_augment: boolean, default=True | Whether to automatically
                augment rare classes.
            min_sample_size: int, default=MIN_SAMPLE_TRAIN | the minimal sample
                size when sample=True.
            use_ray: boolean or dict.
                If boolean: default=False | Whether to use ray to run the training
                in separate processes. This can be used to prevent OOM for large
                datasets, but will incur more overhead in time.
                If dict: the dict contains the keywords arguments to be passed to
                [ray.tune.run](https://docs.ray.io/en/latest/tune/api_docs/execution.html).
            use_spark: boolean, default=False | Whether to use spark to run the training
                in parallel spark jobs. This can be used to accelerate training on large models
                and large datasets, but will incur more overhead in time and thus slow down
                training in some cases. GPU training is not supported yet when use_spark is True.
                For Spark clusters, by default, we will launch one trial per executor. However,
                sometimes we want to launch more trials than the number of executors (e.g., local mode).
                In this case, we can set the environment variable `FLAML_MAX_CONCURRENT` to override
                the detected `num_executors`. The final number of concurrent trials will be the minimum
                of `n_concurrent_trials` and `num_executors`.
            free_mem_ratio: float between 0 and 1, default=0. The free memory ratio to keep during training.
            metric_constraints: list, default=[] | The list of metric constraints.
                Each element in this list is a 3-tuple, which shall be expressed
                in the following format: the first element of the 3-tuple is the name of the
                metric, the second element is the inequality sign chosen from ">=" and "<=",
                and the third element is the constraint value. E.g., `('val_loss', '<=', 0.1)`.
                Note that all the metric names in metric_constraints need to be reported via
                the metrics_to_log dictionary returned by a customized metric function.
                The customized metric function shall be provided via the `metric` key word
                argument of the fit() function or the automl constructor.
                Find an example in the 4th constraint type in this [doc](../../Use-Cases/Task-Oriented-AutoML#constraint).
                If `pred_time_limit` is provided as one of keyword arguments to fit() function or
                the automl constructor, flaml will automatically (and under the hood)
                add it as an additional element in the metric_constraints. Essentially 'pred_time_limit'
                specifies a constraint about the prediction latency constraint in seconds.
            custom_hp: dict, default=None | The custom search space specified by user.
                It is a nested dict with keys being the estimator names, and values being dicts
                per estimator search space. In the per estimator search space dict,
                the keys are the hyperparameter names, and values are dicts of info ("domain",
                "init_value", and "low_cost_init_value") about the search space associated with
                the hyperparameter (i.e., per hyperparameter search space dict). When custom_hp
                is provided, the built-in search space which is also a nested dict of per estimator
                search space dict, will be updated with custom_hp. Note that during this nested dict update,
                the per hyperparameter search space dicts will be replaced (instead of updated) by the ones
                provided in custom_hp. Note that the value for "domain" can either be a constant
                or a sample.Domain object.
                e.g.,

        ```python
        custom_hp = {
             "transformer_ms": {
                 "model_path": {
                     "domain": "albert-base-v2",
                 },
                 "learning_rate": {
                     "domain": tune.choice([1e-4, 1e-5]),
                 }
             }
         }
        ```
            skip_transform: boolean, default=False | Whether to pre-process data prior to modeling.
            fit_kwargs_by_estimator: dict, default=None | The user specified keywords arguments, grouped by estimator name.
                e.g.,

        ```python
        fit_kwargs_by_estimator = {
            "transformer": {
                "output_dir": "test/data/output/",
                "fp16": False,
            }
        }
        ```

        """
        self._track_iter = 0
        self._state = AutoMLState()
        self._state.learner_classes = {}
        self._settings = settings
        # no budget by default
        settings["time_budget"] = settings.get("time_budget", -1)
        settings["task"] = settings.get("task", "classification")
        settings["n_jobs"] = settings.get("n_jobs", -1)
        settings["eval_method"] = settings.get("eval_method", "auto")
        settings["split_ratio"] = settings.get("split_ratio", SPLIT_RATIO)
        settings["n_splits"] = settings.get("n_splits", N_SPLITS)
        settings["auto_augment"] = settings.get("auto_augment", True)
        settings["metric"] = settings.get("metric", "auto")
        settings["estimator_list"] = settings.get("estimator_list", "auto")
        settings["log_file_name"] = settings.get("log_file_name", "")
        settings["max_iter"] = settings.get("max_iter")  # no budget by default
        settings["sample"] = settings.get("sample", True)
        settings["ensemble"] = settings.get("ensemble", False)
        settings["log_type"] = settings.get("log_type", "better")
        settings["model_history"] = settings.get("model_history", False)
        settings["log_training_metric"] = settings.get("log_training_metric", False)
        settings["mem_thres"] = settings.get("mem_thres", MEM_THRES)
        settings["pred_time_limit"] = settings.get("pred_time_limit", np.inf)
        settings["train_time_limit"] = settings.get("train_time_limit", None)
        settings["verbose"] = settings.get("verbose", 3)
        settings["retrain_full"] = settings.get("retrain_full", True)
        settings["split_type"] = settings.get("split_type", "auto")
        settings["hpo_method"] = settings.get("hpo_method", "auto")
        settings["learner_selector"] = settings.get("learner_selector", "sample")
        settings["starting_points"] = settings.get("starting_points", "static")
        settings["n_concurrent_trials"] = settings.get("n_concurrent_trials", 1)
        settings["keep_search_state"] = settings.get("keep_search_state", False)
        settings["preserve_checkpoint"] = settings.get("preserve_checkpoint", True)
        settings["early_stop"] = settings.get("early_stop", False)
        settings["force_cancel"] = settings.get("force_cancel", False)
        settings["append_log"] = settings.get("append_log", False)
        settings["min_sample_size"] = settings.get("min_sample_size", MIN_SAMPLE_TRAIN)
        settings["use_ray"] = settings.get("use_ray", False)
        settings["use_spark"] = settings.get("use_spark", False)
        if settings["use_ray"] is not False and settings["use_spark"] is not False:
            raise ValueError("use_ray and use_spark cannot be both True.")
        settings["free_mem_ratio"] = settings.get("free_mem_ratio", 0)
        settings["metric_constraints"] = settings.get("metric_constraints", [])
        settings["cv_score_agg_func"] = settings.get("cv_score_agg_func", None)
        settings["fit_kwargs_by_estimator"] = settings.get(
            "fit_kwargs_by_estimator", {}
        )
        settings["custom_hp"] = settings.get("custom_hp", {})
        settings["skip_transform"] = settings.get("skip_transform", False)

        self._estimator_type = (
            "classifier" if settings["task"] in CLASSIFICATION else "regressor"
        )

    def get_params(self, deep: bool = False) -> dict:
        return self._settings.copy()

    @property
    def config_history(self) -> dict:
        """A dictionary of iter->(estimator, config, time),
        storing the best estimator, config, and the time when the best
        model is updated each time.
        """
        return self._config_history

    @property
    def model(self):
        """An object with `predict()` and `predict_proba()` method (for
        classification), storing the best trained model.
        """
        return self.__dict__.get("_trained_estimator")

    def best_model_for_estimator(self, estimator_name: str):
        """Return the best model found for a particular estimator.

        Args:
            estimator_name: a str of the estimator's name.

        Returns:
            An object storing the best model for estimator_name.
            If `model_history` was set to False during fit(), then the returned model
            is untrained unless estimator_name is the best estimator.
            If `model_history` was set to True, then the returned model is trained.
        """
        state = self._search_states.get(estimator_name)
        return state and getattr(state, "trained_estimator", None)

    @property
    def best_estimator(self):
        """A string indicating the best estimator found."""
        return self._best_estimator

    @property
    def best_iteration(self):
        """An integer of the iteration number where the best
        config is found."""
        return self._best_iteration

    @property
    def best_config(self):
        """A dictionary of the best configuration."""
        state = self._search_states.get(self._best_estimator)
        config = state and getattr(state, "best_config", None)
        return config and AutoMLState.sanitize(config)

    @property
    def best_config_per_estimator(self):
        """A dictionary of all estimators' best configuration."""
        return {
            e: e_search_state.best_config
            and AutoMLState.sanitize(e_search_state.best_config)
            for e, e_search_state in self._search_states.items()
        }

    @property
    def best_loss_per_estimator(self):
        """A dictionary of all estimators' best loss."""
        return {
            e: e_search_state.best_loss
            for e, e_search_state in self._search_states.items()
        }

    @property
    def best_loss(self):
        """A float of the best loss found."""
        return self._state.best_loss

    @property
    def best_result(self):
        """Result dictionary for model trained with the best config."""
        state = self._search_states.get(self._best_estimator)
        return state and getattr(state, "best_result", None)

    @property
    def metrics_for_best_config(self):
        """Returns a float of the best loss, and a dictionary of the auxiliary metrics to log
        associated with the best config. These two objects correspond to the returned
        objects by the customized metric function for the config with the best loss."""
        state = self._search_states.get(self._best_estimator)
        return self._state.best_loss, state and getattr(state, "best_result", {}).get(
            "metric_for_logging"
        )

    @property
    def best_config_train_time(self):
        """A float of the seconds taken by training the best config."""
        return getattr(
            self._search_states[self._best_estimator], "best_config_train_time", None
        )

    def save_best_config(self, filename):
        best = {
            "class": self.best_estimator,
            "hyperparameters": self.best_config,
        }
        os.makedirs(os.path.dirname(filename), exist_ok=True)
        with open(filename, "w") as f:
            json.dump(best, f)

    @property
    def classes_(self):
        """A numpy array of shape (n_classes,) for class labels."""
        attr = getattr(self, "_label_transformer", None)
        if attr:
            return attr.classes_
        attr = getattr(self, "_trained_estimator", None)
        if attr:
            return attr.classes_
        return None

    @property
    def n_features_in_(self):
        return self._trained_estimator.n_features_in_

    @property
    def feature_names_in_(self):
        attr = getattr(self, "_trained_estimator", None)
        attr = attr and getattr(attr, "feature_names_in_", None)
        if attr is not None:
            return attr
        return getattr(self, "_feature_names_in_", None)

    @property
    def feature_importances_(self):
        attr = getattr(self, "_trained_estimator", None)
        attr = attr and getattr(attr, "feature_importances_", None)
        return attr

    @property
    def time_to_find_best_model(self) -> float:
        """Time taken to find best model in seconds."""
        return self.__dict__.get("_time_taken_best_iter")

    def score(self, X: pd.DataFrame, y: pd.Series, **kwargs):
        estimator = getattr(self, "_trained_estimator", None)
        if estimator is None:
            logger.warning(
                "No estimator is trained. Please run fit with enough budget."
            )
            return None
        X = self._state.task.preprocess(X, self._transformer)
        if self._label_transformer:
            y = self._label_transformer.transform(y)
        return estimator.score(X, y, **kwargs)

    def predict(
        self,
        X: Union[np.array, pd.DataFrame, List[str], List[List[str]]],
        **pred_kwargs,
    ):
        """Predict label from features.

        Args:
            X: A numpy array of featurized instances, shape n * m,
                or for time series forcast tasks:
                    a pandas dataframe with the first column containing
                    timestamp values (datetime type) or an integer n for
                    the predict steps (only valid when the estimator is
                    arima or sarimax). Other columns in the dataframe
                    are assumed to be exogenous variables (categorical
                    or numeric).
            **pred_kwargs: Other key word arguments to pass to predict() function of
                the searched learners, such as per_device_eval_batch_size.

        ```python
        multivariate_X_test = pd.DataFrame({
            'timeStamp': pd.date_range(start='1/1/2022', end='1/07/2022'),
            'categorical_col': ['yes', 'yes', 'no', 'no', 'yes', 'no', 'yes'],
            'continuous_col': [105, 107, 120, 118, 110, 112, 115]
        })
        model.predict(multivariate_X_test)
        ```

        Returns:
            A array-like of shape n * 1: each element is a predicted
            label for an instance.
        """
        estimator = getattr(self, "_trained_estimator", None)
        if estimator is None:
            logger.warning(
                "No estimator is trained. Please run fit with enough budget."
            )
            return None
        X = self._state.task.preprocess(X, self._transformer)
        y_pred = estimator.predict(X, **pred_kwargs)
        if (
            isinstance(y_pred, np.ndarray)
            and y_pred.ndim > 1
            and isinstance(y_pred, np.ndarray)
        ):
            y_pred = y_pred.flatten()
        if self._label_transformer:
            return self._label_transformer.inverse_transform(
                pd.Series(y_pred.astype(int))
            )
        else:
            return y_pred

    def predict_proba(self, X, **pred_kwargs):
        """Predict the probability of each class from features, only works for
        classification problems.

        Args:
            X: A numpy array of featurized instances, shape n * m.
            **pred_kwargs: Other key word arguments to pass to predict_proba() function of
                the searched learners, such as per_device_eval_batch_size.

        Returns:
            A numpy array of shape n * c. c is the  # classes. Each element at
            (i, j) is the probability for instance i to be in class j.
        """
        estimator = getattr(self, "_trained_estimator", None)
        if estimator is None:
            logger.warning(
                "No estimator is trained. Please run fit with enough budget."
            )
            return None
        X = self._state.task.preprocess(X, self._transformer)
        proba = self._trained_estimator.predict_proba(X, **pred_kwargs)
        return proba

    def add_learner(self, learner_name, learner_class):
        """Add a customized learner.

        Args:
            learner_name: A string of the learner's name.
            learner_class: A subclass of flaml.model.BaseEstimator.
        """
        self._state.learner_classes[learner_name] = learner_class

    def get_estimator_from_log(
        self, log_file_name: str, record_id: int, task: Union[str, Task]
    ):
        """Get the estimator from log file.

        Args:
            log_file_name: A string of the log file name.
            record_id: An integer of the record ID in the file,
                0 corresponds to the first trial.
            task: A string of the task type,
                'binary', 'multiclass', 'regression', 'ts_forecast', 'rank',
                or an instance of the Task class.

        Returns:
            An estimator object for the given configuration.
        """

        with training_log_reader(log_file_name) as reader:
            record = reader.get_record(record_id)
            estimator = record.learner
            config = AutoMLState.sanitize(record.config)

        if isinstance(task, str):
            task = task_factory(task)

        estimator, _ = train_estimator(
            X_train=None,
            y_train=None,
            config_dic=config,
            task=task,
            estimator_name=estimator,
            estimator_class=self._state.learner_classes.get(estimator),
            eval_metric="train_time",
        )
        return estimator

    def retrain_from_log(
        self,
        log_file_name,
        X_train=None,
        y_train=None,
        dataframe=None,
        label=None,
        time_budget=np.inf,
        task: Optional[Union[str, Task]] = None,
        eval_method=None,
        split_ratio=None,
        n_splits=None,
        split_type=None,
        groups=None,
        n_jobs=-1,
        # gpu_per_trial=0,
        train_best=True,
        train_full=False,
        record_id=-1,
        auto_augment=None,
        custom_hp=None,
        skip_transform=None,
        preserve_checkpoint=True,
        fit_kwargs_by_estimator=None,
        **fit_kwargs,
    ):
        """Retrain from log file.

        This function is intended to retrain the logged configurations.
        NOTE: In some rare case, the last config is early stopped to meet time_budget and it's the best config.
        But the logged config's ITER_HP (e.g., n_estimators) is not reduced.

        Args:
            log_file_name: A string of the log file name.
            X_train: A numpy array or dataframe of training data in shape n*m.
                For time series forecast tasks, the first column of X_train must be the timestamp column (datetime type). Other columns in the dataframe are assumed to be exogenous variables (categorical or numeric).
            y_train: A numpy array or series of labels in shape n*1.
            dataframe: A dataframe of training data including label column.
                For time series forecast tasks, dataframe must be specified and should
                have at least two columns: timestamp and label, where the first
                column is the timestamp column (datetime type). Other columns
                in the dataframe are assumed to be exogenous variables
                (categorical or numeric).
            label: A str of the label column name, e.g., 'label';
                Note: If X_train and y_train are provided,
                dataframe and label are ignored;
                If not, dataframe and label must be provided.
            time_budget: A float number of the time budget in seconds.
            task: A string of the task type, e.g.,
                'classification', 'regression', 'ts_forecast', 'rank',
                'seq-classification', 'seq-regression', 'summarization',
                or an instance of Task class.
            eval_method: A string of resampling strategy, one of
                ['auto', 'cv', 'holdout'].
            split_ratio: A float of the validation data percentage for holdout.
            n_splits: An integer of the number of folds for cross-validation.
            split_type: str or splitter object, default="auto" | the data split type.
                * A valid splitter object is an instance of a derived class of scikit-learn
                [KFold](https://scikit-learn.org/stable/modules/generated/sklearn.model_selection.KFold.html#sklearn.model_selection.KFold)
                and have ``split`` and ``get_n_splits`` methods with the same signatures.
                Set eval_method to "cv" to use the splitter object.
                * Valid str options depend on different tasks.
                For classification tasks, valid choices are
                    ["auto", 'stratified', 'uniform', 'time', 'group']. "auto" -> stratified.
                For regression tasks, valid choices are ["auto", 'uniform', 'time'].
                    "auto" -> uniform.
                For time series forecast tasks, must be "auto" or 'time'.
                For ranking task, must be "auto" or 'group'.
            groups: None or array-like | Group labels (with matching length to
                y_train) or groups counts (with sum equal to length of y_train)
                for training data.
            n_jobs: An integer of the number of threads for training | default=-1.
                Use all available resources when n_jobs == -1.
            train_best: A boolean of whether to train the best config in the
                time budget; if false, train the last config in the budget.
            train_full: A boolean of whether to train on the full data. If true,
                eval_method and sample_size in the log file will be ignored.
            record_id: the ID of the training log record from which the model will
                be retrained. By default `record_id = -1` which means this will be
                ignored. `record_id = 0` corresponds to the first trial, and
                when `record_id >= 0`, `time_budget` will be ignored.
            auto_augment: boolean, default=True | Whether to automatically
                augment rare classes.
            custom_hp: dict, default=None | The custom search space specified by user
                Each key is the estimator name, each value is a dict of the custom search space for that estimator. Notice the
                domain of the custom search space can either be a value or a sample.Domain object.

        ```python
        custom_hp = {
            "transformer_ms": {
                "model_path": {
                    "domain": "albert-base-v2",
                },
                "learning_rate": {
                    "domain": tune.choice([1e-4, 1e-5]),
                }
            }
        }
        ```
            fit_kwargs_by_estimator: dict, default=None | The user specified keywords arguments, grouped by estimator name.
                e.g.,

        ```python
        fit_kwargs_by_estimator = {
            "transformer": {
                "output_dir": "test/data/output/",
                "fp16": False,
            }
        }
        ```

            **fit_kwargs: Other key word arguments to pass to fit() function of
                the searched learners, such as sample_weight. Below are a few examples of
                estimator-specific parameters:
                    period: int | forecast horizon for all time series forecast tasks.
                    gpu_per_trial: float, default = 0 | A float of the number of gpus per trial,
                        only used by TransformersEstimator, XGBoostSklearnEstimator, and
                        TemporalFusionTransformerEstimator.
                    group_ids: list of strings of column names identifying a time series, only
                        used by TemporalFusionTransformerEstimator, required for
                        'ts_forecast_panel' task. `group_ids` is a parameter for TimeSeriesDataSet object
                        from PyTorchForecasting.
                        For other parameters to describe your dataset, refer to
                        [TimeSeriesDataSet PyTorchForecasting](https://pytorch-forecasting.readthedocs.io/en/stable/api/pytorch_forecasting.data.timeseries.TimeSeriesDataSet.html).
                        To specify your variables, use `static_categoricals`, `static_reals`,
                        `time_varying_known_categoricals`, `time_varying_known_reals`,
                        `time_varying_unknown_categoricals`, `time_varying_unknown_reals`,
                        `variable_groups`. To provide more information on your data, use
                        `max_encoder_length`, `min_encoder_length`, `lags`.
                    log_dir: str, default = "lightning_logs" | Folder into which to log results
                        for tensorboard, only used by TemporalFusionTransformerEstimator.
                    max_epochs: int, default = 20 | Maximum number of epochs to run training,
                        only used by TemporalFusionTransformerEstimator.
                    batch_size: int, default = 64 | Batch size for training model, only
                        used by TemporalFusionTransformerEstimator.
        """
        task = task or self._settings.get("task")
        if isinstance(task, str):
            task = task_factory(task)

        eval_method = eval_method or self._settings.get("eval_method")
        split_ratio = split_ratio or self._settings.get("split_ratio")
        n_splits = n_splits or self._settings.get("n_splits")
        split_type = split_type or self._settings.get("split_type")
        auto_augment = (
            self._settings.get("auto_augment") if auto_augment is None else auto_augment
        )
        self._state.task = task
        self._estimator_type = "classifier" if task.is_classification() else "regressor"

        self._state.fit_kwargs = fit_kwargs
        self._state.custom_hp = custom_hp or self._settings.get("custom_hp")
        self._skip_transform = (
            self._settings.get("skip_transform")
            if skip_transform is None
            else skip_transform
        )
        self._state.fit_kwargs_by_estimator = (
            fit_kwargs_by_estimator or self._settings.get("fit_kwargs_by_estimator")
        )
        self.preserve_checkpoint = (
            self._settings.get("preserve_checkpoint")
            if preserve_checkpoint is None
            else preserve_checkpoint
        )
        task.validate_data(
            self, self._state, X_train, y_train, dataframe, label, groups=groups
        )

        logger.info("log file name {}".format(log_file_name))

        best_config = None
        best_val_loss = float("+inf")
        best_estimator = None
        sample_size = None
        time_used = 0.0
        training_duration = 0
        best = None
        with training_log_reader(log_file_name) as reader:
            if record_id >= 0:
                best = reader.get_record(record_id)
            else:
                for record in reader.records():
                    time_used = record.wall_clock_time
                    if time_used > time_budget:
                        break
                    training_duration = time_used
                    val_loss = record.validation_loss
                    if val_loss <= best_val_loss or not train_best:
                        if val_loss == best_val_loss and train_best:
                            size = record.sample_size
                            if size > sample_size:
                                best = record
                                best_val_loss = val_loss
                                sample_size = size
                        else:
                            best = record
                            size = record.sample_size
                            best_val_loss = val_loss
                            sample_size = size
                if not training_duration:
                    logger.warning(
                        f"No estimator found within time_budget={time_budget}"
                    )
                    from .model import BaseEstimator as Estimator

                    self._trained_estimator = Estimator()
                    return training_duration
        if not best:
            return
        best_estimator = best.learner
        best_config = best.config
        sample_size = len(self._y_train_all) if train_full else best.sample_size

        this_estimator_kwargs = self._state.fit_kwargs_by_estimator.get(best_estimator)
        if this_estimator_kwargs:
            this_estimator_kwargs = (
                this_estimator_kwargs.copy()
            )  # make another shallow copy of the value (a dict obj), so user's fit_kwargs_by_estimator won't be updated
            this_estimator_kwargs.update(self._state.fit_kwargs)
            self._state.fit_kwargs_by_estimator[best_estimator] = this_estimator_kwargs
        else:
            self._state.fit_kwargs_by_estimator[best_estimator] = self._state.fit_kwargs

        logger.info(
            "estimator = {}, config = {}, #training instances = {}".format(
                best_estimator, best_config, sample_size
            )
        )
        # Partially copied from fit() function
        # Initilize some attributes required for retrain_from_log
        self._split_type = task.decide_split_type(
            split_type,
            self._y_train_all,
            self._state.fit_kwargs,
            self._state.groups,
        )
        eval_method = self._decide_eval_method(eval_method, time_budget)
        self.modelcount = 0
        self._auto_augment = auto_augment
        self._prepare_data(eval_method, split_ratio, n_splits)
        self._state.time_budget = -1
        self._state.free_mem_ratio = 0
        self._state.n_jobs = n_jobs
        import os

        self._state.resources_per_trial = (
            {
                "cpu": max(1, os.cpu_count() >> 1),
                "gpu": fit_kwargs.get("gpu_per_trial", 0),
            }
            if self._state.n_jobs < 0
            else {"cpu": self._state.n_jobs, "gpu": fit_kwargs.get("gpu_per_trial", 0)}
        )
        self._trained_estimator = self._state._train_with_config(
            best_estimator,
            best_config,
            sample_size=sample_size,
        )[0]
        logger.info("retrain from log succeeded")
        return training_duration

    def _decide_eval_method(self, eval_method, time_budget):
        if not isinstance(self._split_type, str):
            assert eval_method in [
                "auto",
                "cv",
            ], "eval_method must be 'auto' or 'cv' for custom data splitter."
            assert (
                self._state.X_val is None
            ), "custom splitter and custom validation data can't be used together."
            return "cv"
        if self._state.X_val is not None and not isinstance(
            self._state.X_val, TimeSeriesDataset
        ):
            assert eval_method in [
                "auto",
                "holdout",
            ], "eval_method must be 'auto' or 'holdout' for custom validation data."
            return "holdout"
        if eval_method != "auto":
            assert eval_method in [
                "holdout",
                "cv",
            ], "eval_method must be 'holdout', 'cv' or 'auto'."
            return eval_method
        nrow, dim = self._nrow, self._ndim
        if (
            time_budget < 0
            or nrow * dim / 0.9 < SMALL_LARGE_THRES * (time_budget / 3600)
            and nrow < CV_HOLDOUT_THRESHOLD
        ):
            # time allows or sampling can be used and cv is necessary
            return "cv"
        else:
            return "holdout"

    @property
    def search_space(self) -> dict:
        """Search space.

        Must be called after fit(...)
        (use max_iter=0 and retrain_final=False to prevent actual fitting).

        Returns:
            A dict of the search space.
        """
        estimator_list = self.estimator_list
        if len(estimator_list) == 1:
            estimator = estimator_list[0]
            space = self._search_states[estimator].search_space.copy()
            space["learner"] = estimator
            return space
        choices = []
        for estimator in estimator_list:
            space = self._search_states[estimator].search_space.copy()
            space["learner"] = estimator
            choices.append(space)
        return {"ml": tune.choice(choices)}

    @property
    def low_cost_partial_config(self) -> dict:
        """Low cost partial config.

        Returns:
            A dict.
            (a) if there is only one estimator in estimator_list, each key is a
            hyperparameter name.
            (b) otherwise, it is a nested dict with 'ml' as the key, and
            a list of the low_cost_partial_configs as the value, corresponding
            to each learner's low_cost_partial_config; the estimator index as
            an integer corresponding to the cheapest learner is appended to the
            list at the end.
        """
        if len(self.estimator_list) == 1:
            estimator = self.estimator_list[0]
            c = self._search_states[estimator].low_cost_partial_config
            return c
        else:
            configs = []
            for estimator in self.estimator_list:
                c = self._search_states[estimator].low_cost_partial_config
                configs.append(c)
            configs.append(
                np.argmin(
                    [
                        self._state.learner_classes.get(estimator).cost_relative2lgbm()
                        for estimator in self.estimator_list
                    ]
                )
            )
            config = {"ml": configs}
        return config

    @property
    def cat_hp_cost(self) -> dict:
        """Categorical hyperparameter cost

        Returns:
            A dict.
            (a) if there is only one estimator in estimator_list, each key is a
            hyperparameter name.
            (b) otherwise, it is a nested dict with 'ml' as the key, and
            a list of the cat_hp_cost's as the value, corresponding
            to each learner's cat_hp_cost; the cost relative to lgbm for each
            learner (as a list itself) is appended to the list at the end.
        """
        if len(self.estimator_list) == 1:
            estimator = self.estimator_list[0]
            c = self._search_states[estimator].cat_hp_cost
            return c
        else:
            configs = []
            for estimator in self.estimator_list:
                c = self._search_states[estimator].cat_hp_cost
                configs.append(c)
            configs.append(
                [
                    self._state.learner_classes.get(estimator).cost_relative2lgbm()
                    for estimator in self.estimator_list
                ]
            )
            config = {"ml": configs}
        return config

    @property
    def points_to_evaluate(self) -> dict:
        """Initial points to evaluate.

        Returns:
            A list of dicts. Each dict is the initial point for each learner.
        """
        points = []
        for estimator in self.estimator_list:
            configs = self._search_states[estimator].init_config
            for config in configs:
                config["learner"] = estimator
                if len(self.estimator_list) > 1:
                    points.append({"ml": config})
                else:
                    points.append(config)
        return points

    @property
    def resource_attr(self) -> Optional[str]:
        """Attribute of the resource dimension.

        Returns:
            A string for the sample size attribute
            (the resource attribute in AutoML) or None.
        """
        return "FLAML_sample_size" if self._sample else None

    @property
    def min_resource(self) -> Optional[float]:
        """Attribute for pruning.

        Returns:
            A float for the minimal sample size or None.
        """
        return self._min_sample_size if self._sample else None

    @property
    def max_resource(self) -> Optional[float]:
        """Attribute for pruning.

        Returns:
            A float for the maximal sample size or None.
        """
        return self._state.data_size[0] if self._sample else None

    def pickle(self, output_file_name):
        import pickle

        estimator_to_training_function = {}
        for estimator in self.estimator_list:
            search_state = self._search_states[estimator]
            if hasattr(search_state, "training_function"):
                estimator_to_training_function[
                    estimator
                ] = search_state.training_function
                del search_state.training_function

        with open(output_file_name, "wb") as f:
            pickle.dump(self, f, pickle.HIGHEST_PROTOCOL)

    @property
    def trainable(self) -> Callable[[dict], Optional[float]]:
        """Training function.
        Returns:
            A function that evaluates each config and returns the loss.
        """
        self._state.time_from_start = 0
        states = self._search_states
        mem_res = self._mem_thres

        def train(config: dict, state, is_report=True):
            # handle spark broadcast variables
            state = get_broadcast_data(state)
            is_report = get_broadcast_data(is_report)
            sample_size = config.get("FLAML_sample_size")
            config = config.get("ml", config).copy()
            if sample_size:
                config["FLAML_sample_size"] = sample_size
            estimator = config["learner"]
            # check memory constraints before training
            if states[estimator].learner_class.size(config) <= mem_res:
                del config["learner"]
                config.pop("_choice_", None)
                result = AutoMLState._compute_with_config_base(
                    config, state=state, estimator=estimator, is_report=is_report
                )
            else:
                # If search algorithm is not in flaml, it does not handle the config constraint, should also tune.report before return
                result = {
                    "pred_time": 0,
                    "wall_clock_time": None,
                    "metric_for_logging": np.inf,
                    "val_loss": np.inf,
                    "trained_estimator": None,
                }
            if is_report is True:
                tune.report(**result)
            return result

        if self._use_ray is not False:
            from ray.tune import with_parameters

            return with_parameters(
                train,
                state=self._state,
            )
        elif self._use_spark:
            from flaml.tune.spark.utils import with_parameters

            return with_parameters(train, state=self._state, is_report=False)
        else:
            return partial(
                train,
                state=self._state,
            )

    @property
    def metric_constraints(self) -> list:
        """Metric constraints.

        Returns:
            A list of the metric constraints.
        """
        return self._metric_constraints

    def _prepare_data(self, eval_method, split_ratio, n_splits):
        self._state.task.prepare_data(
            self._state,
            self._X_train_all,
            self._y_train_all,
            self._auto_augment,
            eval_method,
            self._split_type,
            split_ratio,
            n_splits,
            self._df,
            self._sample_weight_full,
        )
<<<<<<< HEAD
        # self.data_size_full = len(self._y_train_all)
=======
        self.data_size_full = len(self._state.y_train_all)
>>>>>>> 27b27120

    def fit(
        self,
        X_train=None,
        y_train=None,
        dataframe=None,
        label=None,
        metric=None,
        task: Optional[Union[str, Task]] = None,
        n_jobs=None,
        # gpu_per_trial=0,
        log_file_name=None,
        estimator_list=None,
        time_budget=None,
        max_iter=None,
        sample=None,
        ensemble=None,
        eval_method=None,
        log_type=None,
        model_history=None,
        split_ratio=None,
        n_splits=None,
        log_training_metric=None,
        mem_thres=None,
        pred_time_limit=None,
        train_time_limit=None,
        X_val=None,
        y_val=None,
        sample_weight_val=None,
        groups_val=None,
        groups=None,
        verbose=None,
        retrain_full=None,
        split_type=None,
        learner_selector=None,
        hpo_method=None,
        starting_points=None,
        seed=None,
        n_concurrent_trials=None,
        keep_search_state=None,
        preserve_checkpoint=True,
        early_stop=None,
        force_cancel=None,
        append_log=None,
        auto_augment=None,
        min_sample_size=None,
        use_ray=None,
        use_spark=None,
        free_mem_ratio=0,
        metric_constraints=None,
        custom_hp=None,
        time_col=None,
        cv_score_agg_func=None,
        skip_transform=None,
        fit_kwargs_by_estimator=None,
        **fit_kwargs,
    ):
        """Find a model for a given task.

        Args:
            X_train: A numpy array or a pandas dataframe of training data in
                shape (n, m). For time series forecsat tasks, the first column of X_train
                must be the timestamp column (datetime type). Other columns in
                the dataframe are assumed to be exogenous variables (categorical or numeric).
                When using ray, X_train can be a ray.ObjectRef.
            y_train: A numpy array or a pandas series of labels in shape (n, ).
            dataframe: A dataframe of training data including label column.
                For time series forecast tasks, dataframe must be specified and must have
                at least two columns, timestamp and label, where the first
                column is the timestamp column (datetime type). Other columns in
                the dataframe are assumed to be exogenous variables (categorical or numeric).
                When using ray, dataframe can be a ray.ObjectRef.
            label: A str of the label column name for, e.g., 'label';
                Note: If X_train and y_train are provided,
                dataframe and label are ignored;
                If not, dataframe and label must be provided.
            metric: A string of the metric name or a function,
                e.g., 'accuracy', 'roc_auc', 'roc_auc_ovr', 'roc_auc_ovo', 'roc_auc_weighted',
                'roc_auc_ovo_weighted', 'roc_auc_ovr_weighted', 'f1', 'micro_f1', 'macro_f1',
                'log_loss', 'mae', 'mse', 'r2', 'mape'. Default is 'auto'.
                If passing a customized metric function, the function needs to
                have the following input arguments:

        ```python
        def custom_metric(
            X_test, y_test, estimator, labels,
            X_train, y_train, weight_test=None, weight_train=None,
            config=None, groups_test=None, groups_train=None,
        ):
            return metric_to_minimize, metrics_to_log
        ```
                which returns a float number as the minimization objective,
                and a dictionary as the metrics to log. E.g.,

        ```python
        def custom_metric(
            X_val, y_val, estimator, labels,
            X_train, y_train, weight_val=None, weight_train=None,
            *args,
        ):
            from sklearn.metrics import log_loss
            import time

            start = time.time()
            y_pred = estimator.predict_proba(X_val)
            pred_time = (time.time() - start) / len(X_val)
            val_loss = log_loss(y_val, y_pred, labels=labels, sample_weight=weight_val)
            y_pred = estimator.predict_proba(X_train)
            train_loss = log_loss(y_train, y_pred, labels=labels, sample_weight=weight_train)
            alpha = 0.5
            return val_loss * (1 + alpha) - alpha * train_loss, {
                "val_loss": val_loss,
                "train_loss": train_loss,
                "pred_time": pred_time,
            }
        ```
            task: A string of the task type, e.g.,
                'classification', 'regression', 'ts_forecast_regression',
                'ts_forecast_classification', 'rank', 'seq-classification',
                'seq-regression', 'summarization', or an instance of Task class
            n_jobs: An integer of the number of threads for training | default=-1.
                Use all available resources when n_jobs == -1.
            log_file_name: A string of the log file name | default="". To disable logging,
                set it to be an empty string "".
            estimator_list: A list of strings for estimator names, or 'auto'.
                e.g., ```['lgbm', 'xgboost', 'xgb_limitdepth', 'catboost', 'rf', 'extra_tree']```.
            time_budget: A float number of the time budget in seconds.
                Use -1 if no time limit.
            max_iter: An integer of the maximal number of iterations.
                NOTE: when both time_budget and max_iter are unspecified,
                only one model will be trained per estimator.
            sample: A boolean of whether to sample the training data during
                search.
            ensemble: boolean or dict | default=False. Whether to perform
                ensemble after search. Can be a dict with keys 'passthrough'
                and 'final_estimator' to specify the passthrough and
                final_estimator in the stacker. The dict can also contain
                'n_jobs' as the key to specify the number of jobs for the stacker.
            eval_method: A string of resampling strategy, one of
                ['auto', 'cv', 'holdout'].
            split_ratio: A float of the valiation data percentage for holdout.
            n_splits: An integer of the number of folds for cross - validation.
            log_type: A string of the log type, one of
                ['better', 'all'].
                'better' only logs configs with better loss than previos iters
                'all' logs all the tried configs.
            model_history: A boolean of whether to keep the trained best
                model per estimator. Make sure memory is large enough if setting to True.
                Default value is False: best_model_for_estimator would return a
                untrained model for non-best learner.
            log_training_metric: A boolean of whether to log the training
                metric for each model.
            mem_thres: A float of the memory size constraint in bytes.
            pred_time_limit: A float of the prediction latency constraint in seconds.
                It refers to the average prediction time per row in validation data.
            train_time_limit: None or a float of the training time constraint in seconds.
            X_val: None or a numpy array or a pandas dataframe of validation data.
            y_val: None or a numpy array or a pandas series of validation labels.
            sample_weight_val: None or a numpy array of the sample weight of
                validation data of the same shape as y_val.
            groups_val: None or array-like | group labels (with matching length
                to y_val) or group counts (with sum equal to length of y_val)
                for validation data. Need to be consistent with groups.
            groups: None or array-like | Group labels (with matching length to
                y_train) or groups counts (with sum equal to length of y_train)
                for training data.
            verbose: int, default=3 | Controls the verbosity, higher means more
                messages.
            retrain_full: bool or str, default=True | whether to retrain the
                selected model on the full training data when using holdout.
                True - retrain only after search finishes; False - no retraining;
                'budget' - do best effort to retrain without violating the time
                budget.
            split_type: str or splitter object, default="auto" | the data split type.
                * A valid splitter object is an instance of a derived class of scikit-learn
                [KFold](https://scikit-learn.org/stable/modules/generated/sklearn.model_selection.KFold.html#sklearn.model_selection.KFold)
                and have ``split`` and ``get_n_splits`` methods with the same signatures.
                Set eval_method to "cv" to use the splitter object.
                * Valid str options depend on different tasks.
                For classification tasks, valid choices are
                    ["auto", 'stratified', 'uniform', 'time', 'group']. "auto" -> stratified.
                For regression tasks, valid choices are ["auto", 'uniform', 'time'].
                    "auto" -> uniform.
                For time series forecast tasks, must be "auto" or 'time'.
                For ranking task, must be "auto" or 'group'.
            hpo_method: str, default="auto" | The hyperparameter
                optimization method. By default, CFO is used for sequential
                search and BlendSearch is used for parallel search.
                No need to set when using flaml's default search space or using
                a simple customized search space. When set to 'bs', BlendSearch
                is used. BlendSearch can be tried when the search space is
                complex, for example, containing multiple disjoint, discontinuous
                subspaces. When set to 'random', random search is used.
            starting_points: A dictionary or a str to specify the starting hyperparameter
                config for the estimators | default="data".
                If str:
                    - if "data", use data-dependent defaults;
                    - if "data:path" use data-dependent defaults which are stored at path;
                    - if "static", use data-independent defaults.
                If dict, keys are the name of the estimators, and values are the starting
                hyperparamter configurations for the corresponding estimators.
                The value can be a single hyperparamter configuration dict or a list
                of hyperparamter configuration dicts.
                In the following code example, we get starting_points from the
                `automl` object and use them in the `new_automl` object.
                e.g.,

        ```python
        from flaml import AutoML
        automl = AutoML()
        X_train, y_train = load_iris(return_X_y=True)
        automl.fit(X_train, y_train)
        starting_points = automl.best_config_per_estimator

        new_automl = AutoML()
        new_automl.fit(X_train, y_train, starting_points=starting_points)
        ```

            seed: int or None, default=None | The random seed for hpo.
            n_concurrent_trials: [Experimental] int, default=1 | The number of
                concurrent trials. When n_concurrent_trials > 1, flaml performes
                [parallel tuning](../../Use-Cases/Task-Oriented-AutoML#parallel-tuning)
                and installation of ray or spark is required: `pip install flaml[ray]`
                or `pip install flaml[spark]`. Please check
                [here](https://spark.apache.org/docs/latest/api/python/getting_started/install.html)
                for more details about installing Spark.
            keep_search_state: boolean, default=False | Whether to keep data needed
                for model search after fit(). By default the state is deleted for
                space saving.
            preserve_checkpoint: boolean, default=True | Whether to preserve the saved checkpoint
                on disk when deleting automl. By default the checkpoint is preserved.
            early_stop: boolean, default=False | Whether to stop early if the
                search is considered to converge.
            force_cancel: boolean, default=False | Whether to forcely cancel the PySpark job if overtime.
            append_log: boolean, default=False | Whetehr to directly append the log
                records to the input log file if it exists.
            auto_augment: boolean, default=True | Whether to automatically
                augment rare classes.
            min_sample_size: int, default=MIN_SAMPLE_TRAIN | the minimal sample
                size when sample=True.
            use_ray: boolean or dict.
                If boolean: default=False | Whether to use ray to run the training
                in separate processes. This can be used to prevent OOM for large
                datasets, but will incur more overhead in time.
                If dict: the dict contains the keywords arguments to be passed to
                [ray.tune.run](https://docs.ray.io/en/latest/tune/api_docs/execution.html).
            use_spark: boolean, default=False | Whether to use spark to run the training
                in parallel spark jobs. This can be used to accelerate training on large models
                and large datasets, but will incur more overhead in time and thus slow down
                training in some cases.
            free_mem_ratio: float between 0 and 1, default=0. The free memory ratio to keep during training.
            metric_constraints: list, default=[] | The list of metric constraints.
                Each element in this list is a 3-tuple, which shall be expressed
                in the following format: the first element of the 3-tuple is the name of the
                metric, the second element is the inequality sign chosen from ">=" and "<=",
                and the third element is the constraint value. E.g., `('precision', '>=', 0.9)`.
                Note that all the metric names in metric_constraints need to be reported via
                the metrics_to_log dictionary returned by a customized metric function.
                The customized metric function shall be provided via the `metric` key word argument
                of the fit() function or the automl constructor.
                Find examples in this [test](https://github.com/microsoft/FLAML/tree/main/test/automl/test_constraints.py).
                If `pred_time_limit` is provided as one of keyword arguments to fit() function or
                the automl constructor, flaml will automatically (and under the hood)
                add it as an additional element in the metric_constraints. Essentially 'pred_time_limit'
                specifies a constraint about the prediction latency constraint in seconds.
            custom_hp: dict, default=None | The custom search space specified by user
                Each key is the estimator name, each value is a dict of the custom search space for that estimator. Notice the
                domain of the custom search space can either be a value of a sample.Domain object.



        ```python
        custom_hp = {
            "transformer_ms": {
                "model_path": {
                    "domain": "albert-base-v2",
                },
                "learning_rate": {
                    "domain": tune.choice([1e-4, 1e-5]),
                }
            }
        }
        ```

            cv_score_agg_func: customized cross-validation scores aggregate function. Default to average metrics across folds. If specificed, this function needs to
                have the following input arguments:

                * val_loss_folds: list of floats, the loss scores of each fold;
                * log_metrics_folds: list of dicts/floats, the metrics of each fold to log.

                This function should return the final aggregate result of all folds. A float number of the minimization objective, and a dictionary as the metrics to log or None.
                    E.g.,

        ```python
        def cv_score_agg_func(val_loss_folds, log_metrics_folds):
            metric_to_minimize = sum(val_loss_folds)/len(val_loss_folds)
            metrics_to_log = None
            for single_fold in log_metrics_folds:
                if metrics_to_log is None:
                    metrics_to_log = single_fold
                elif isinstance(metrics_to_log, dict):
                    metrics_to_log = {k: metrics_to_log[k] + v for k, v in single_fold.items()}
                else:
                    metrics_to_log += single_fold
            if metrics_to_log:
                n = len(val_loss_folds)
                metrics_to_log = (
                    {k: v / n for k, v in metrics_to_log.items()}
                    if isinstance(metrics_to_log, dict)
                    else metrics_to_log / n
                )
            return metric_to_minimize, metrics_to_log
        ```

            skip_transform: boolean, default=False | Whether to pre-process data prior to modeling.
            fit_kwargs_by_estimator: dict, default=None | The user specified keywords arguments, grouped by estimator name.
                For TransformersEstimator, available fit_kwargs can be found from
                [TrainingArgumentsForAuto](nlp/huggingface/training_args).
                e.g.,

        ```python
        fit_kwargs_by_estimator = {
            "transformer": {
                "output_dir": "test/data/output/",
                "fp16": False,
            },
            "tft": {
                "max_encoder_length": 1,
                "min_encoder_length": 1,
                "static_categoricals": [],
                "static_reals": [],
                "time_varying_known_categoricals": [],
                "time_varying_known_reals": [],
                "time_varying_unknown_categoricals": [],
                "time_varying_unknown_reals": [],
                "variable_groups": {},
                "lags": {},
            }
        }
        ```

            **fit_kwargs: Other key word arguments to pass to fit() function of
                the searched learners, such as sample_weight. Below are a few examples of
                estimator-specific parameters:
                    period: int | forecast horizon for all time series forecast tasks.
                    gpu_per_trial: float, default = 0 | A float of the number of gpus per trial,
                        only used by TransformersEstimator, XGBoostSklearnEstimator, and
                        TemporalFusionTransformerEstimator.
                    group_ids: list of strings of column names identifying a time series, only
                        used by TemporalFusionTransformerEstimator, required for
                        'ts_forecast_panel' task. `group_ids` is a parameter for TimeSeriesDataSet object
                        from PyTorchForecasting.
                        For other parameters to describe your dataset, refer to
                        [TimeSeriesDataSet PyTorchForecasting](https://pytorch-forecasting.readthedocs.io/en/stable/api/pytorch_forecasting.data.timeseries.TimeSeriesDataSet.html).
                        To specify your variables, use `static_categoricals`, `static_reals`,
                        `time_varying_known_categoricals`, `time_varying_known_reals`,
                        `time_varying_unknown_categoricals`, `time_varying_unknown_reals`,
                        `variable_groups`. To provide more information on your data, use
                        `max_encoder_length`, `min_encoder_length`, `lags`.
                    log_dir: str, default = "lightning_logs" | Folder into which to log results
                        for tensorboard, only used by TemporalFusionTransformerEstimator.
                    max_epochs: int, default = 20 | Maximum number of epochs to run training,
                        only used by TemporalFusionTransformerEstimator.
                    batch_size: int, default = 64 | Batch size for training model, only
                        used by TemporalFusionTransformerEstimator.
        """

        self._state._start_time_flag = self._start_time_flag = time.time()
        task = task or self._settings.get("task")
        if isinstance(task, str):
            task = task_factory(task, X_train, y_train)
        self._state.task = task
<<<<<<< HEAD
        self._state.task.time_col = time_col
=======
>>>>>>> 27b27120
        self._estimator_type = "classifier" if task.is_classification() else "regressor"
        time_budget = time_budget or self._settings.get("time_budget")
        n_jobs = n_jobs or self._settings.get("n_jobs")
        gpu_per_trial = fit_kwargs.get("gpu_per_trial", 0)
        eval_method = eval_method or self._settings.get("eval_method")
        split_ratio = split_ratio or self._settings.get("split_ratio")
        n_splits = n_splits or self._settings.get("n_splits")
        auto_augment = (
            self._settings.get("auto_augment") if auto_augment is None else auto_augment
        )
        metric = metric or self._settings.get("metric")
        estimator_list = estimator_list or self._settings.get("estimator_list")
        log_file_name = (
            self._settings.get("log_file_name")
            if log_file_name is None
            else log_file_name
        )
        max_iter = self._settings.get("max_iter") if max_iter is None else max_iter
        sample_is_none = sample is None
        if sample_is_none:
            sample = self._settings.get("sample")
        ensemble = self._settings.get("ensemble") if ensemble is None else ensemble
        log_type = log_type or self._settings.get("log_type")
        model_history = (
            self._settings.get("model_history")
            if model_history is None
            else model_history
        )
        log_training_metric = (
            self._settings.get("log_training_metric")
            if log_training_metric is None
            else log_training_metric
        )
        mem_thres = mem_thres or self._settings.get("mem_thres")
        pred_time_limit = pred_time_limit or self._settings.get("pred_time_limit")
        train_time_limit = train_time_limit or self._settings.get("train_time_limit")
        self._metric_constraints = metric_constraints or self._settings.get(
            "metric_constraints"
        )
        if np.isfinite(pred_time_limit):
            self._metric_constraints.append(("pred_time", "<=", pred_time_limit))
        verbose = self._settings.get("verbose") if verbose is None else verbose
        retrain_full = (
            self._settings.get("retrain_full") if retrain_full is None else retrain_full
        )
        split_type = split_type or self._settings.get("split_type")
        hpo_method = hpo_method or self._settings.get("hpo_method")
        learner_selector = learner_selector or self._settings.get("learner_selector")
        no_starting_points = starting_points is None
        if no_starting_points:
            starting_points = self._settings.get("starting_points")
        n_concurrent_trials = n_concurrent_trials or self._settings.get(
            "n_concurrent_trials"
        )
        keep_search_state = (
            self._settings.get("keep_search_state")
            if keep_search_state is None
            else keep_search_state
        )
        self.preserve_checkpoint = (
            self._settings.get("preserve_checkpoint")
            if preserve_checkpoint is None
            else preserve_checkpoint
        )
        early_stop = (
            self._settings.get("early_stop") if early_stop is None else early_stop
        )
        force_cancel = (
            self._settings.get("force_cancel") if force_cancel is None else force_cancel
        )
        # no search budget is provided?
        no_budget = time_budget < 0 and max_iter is None and not early_stop
        append_log = (
            self._settings.get("append_log") if append_log is None else append_log
        )
        min_sample_size = min_sample_size or self._settings.get("min_sample_size")
        use_ray = self._settings.get("use_ray") if use_ray is None else use_ray
        use_spark = self._settings.get("use_spark") if use_spark is None else use_spark
        if use_spark and use_ray is not False:
            raise ValueError("use_spark and use_ray cannot be both True.")
        elif use_spark:
            spark_available, spark_error_msg = check_spark()
            if not spark_available:
                raise spark_error_msg

        old_level = logger.getEffectiveLevel()
        self.verbose = verbose
        logger.setLevel(50 - verbose * 10)
        if not logger.handlers:
            # Add the console handler.
            _ch = logging.StreamHandler(stream=sys.stdout)
            _ch.setFormatter(logger_formatter)
            logger.addHandler(_ch)

        if not use_ray and not use_spark and n_concurrent_trials > 1:
            if ray_available:
                logger.warning(
                    "n_concurrent_trials > 1 is only supported when using Ray or Spark. "
                    "Ray installed, setting use_ray to True. If you want to use Spark, set use_spark to True."
                )
                use_ray = True
            else:
                spark_available, _ = check_spark()
                if spark_available:
                    logger.warning(
                        "n_concurrent_trials > 1 is only supported when using Ray or Spark. "
                        "Spark installed, setting use_spark to True. If you want to use Ray, set use_ray to True."
                    )
                    use_spark = True
                else:
                    logger.warning(
                        "n_concurrent_trials > 1 is only supported when using Ray or Spark. "
                        "Neither Ray nor Spark installed, setting n_concurrent_trials to 1."
                    )
                    n_concurrent_trials = 1

        self._state.n_jobs = n_jobs
        self._n_concurrent_trials = n_concurrent_trials
        self._early_stop = early_stop
        self._use_spark = use_spark
        self._force_cancel = force_cancel
        self._use_ray = use_ray
        # use the following condition if we have an estimation of average_trial_time and average_trial_overhead
        # self._use_ray = use_ray or n_concurrent_trials > ( average_trial_time + average_trial_overhead) / (average_trial_time)

        if self._use_ray is not False:
            import ray

            n_cpus = (
                ray.is_initialized()
                and ray.available_resources()["CPU"]
                or os.cpu_count()
            )

            self._state.resources_per_trial = (
                # when using gpu, default cpu is 1 per job; otherwise, default cpu is n_cpus / n_concurrent_trials
                (
                    {
                        "cpu": max(int((n_cpus - 2) / 2 / n_concurrent_trials), 1),
                        "gpu": gpu_per_trial,
                    }
                    if gpu_per_trial == 0
                    else {"cpu": 1, "gpu": gpu_per_trial}
                )
                if n_jobs < 0
                else {"cpu": n_jobs, "gpu": gpu_per_trial}
            )

            if isinstance(X_train, ray.ObjectRef):
                X_train = ray.get(X_train)
            elif isinstance(dataframe, ray.ObjectRef):
                dataframe = ray.get(dataframe)
        else:
            # TODO: Integrate with Spark
            self._state.resources_per_trial = (
                {"cpu": n_jobs} if n_jobs > 0 else {"cpu": 1}
            )
        self._state.free_mem_ratio = (
            self._settings.get("free_mem_ratio")
            if free_mem_ratio is None
            else free_mem_ratio
        )
        self._state.task = task
        self._state.log_training_metric = log_training_metric

        self._state.fit_kwargs = fit_kwargs
        custom_hp = custom_hp or self._settings.get("custom_hp")
        self._skip_transform = (
            self._settings.get("skip_transform")
            if skip_transform is None
            else skip_transform
        )
        fit_kwargs_by_estimator = fit_kwargs_by_estimator or self._settings.get(
            "fit_kwargs_by_estimator"
        )
        self._state.fit_kwargs_by_estimator = (
            fit_kwargs_by_estimator.copy()
        )  # shallow copy of fit_kwargs_by_estimator
        self._state.weight_val = sample_weight_val

        task.validate_data(
            self,
            self._state,
            X_train,
            y_train,
            dataframe,
            label,
            X_val,
            y_val,
            groups_val,
            groups,
        )
        self._search_states = {}  # key: estimator name; value: SearchState
        self._random = np.random.RandomState(RANDOM_SEED)
        self._seed = seed if seed is not None else 20
        self._learner_selector = learner_selector
        logger.info(f"task = {task}")
        self._split_type = self._state.task.decide_split_type(
            split_type,
            self._y_train_all,
            self._state.fit_kwargs,
            self._state.groups,
        )
        logger.info(f"Data split method: {self._split_type}")
        eval_method = self._decide_eval_method(eval_method, time_budget)
        self._state.eval_method = eval_method
        logger.info("Evaluation method: {}".format(eval_method))
        self._state.cv_score_agg_func = cv_score_agg_func or self._settings.get(
            "cv_score_agg_func"
        )

        self._retrain_in_budget = retrain_full == "budget" and (
            eval_method == "holdout" and self._state.X_val is None
        )
        self._auto_augment = auto_augment

        _sample_size_from_starting_points = {}
        if isinstance(starting_points, dict):
            for _estimator, _point_per_estimator in starting_points.items():
                sample_size = (
                    _point_per_estimator
                    and isinstance(_point_per_estimator, dict)
                    and _point_per_estimator.get("FLAML_sample_size")
                )
                if sample_size:
                    _sample_size_from_starting_points[_estimator] = sample_size
                elif _point_per_estimator and isinstance(_point_per_estimator, list):
                    _sample_size_set = set(
                        [
                            config["FLAML_sample_size"]
                            for config in _point_per_estimator
                            if "FLAML_sample_size" in config
                        ]
                    )
                    if _sample_size_set:
                        _sample_size_from_starting_points[_estimator] = min(
                            _sample_size_set
                        )
                    if len(_sample_size_set) > 1:
                        logger.warning(
                            "Using the min FLAML_sample_size of all the provided starting points for estimator {}. (Provided FLAML_sample_size are: {})".format(
                                _estimator, _sample_size_set
                            )
                        )

        if not sample and isinstance(starting_points, dict):
            assert (
                not _sample_size_from_starting_points
            ), "When subsampling is disabled, do not include FLAML_sample_size in the starting point."
        self._min_sample_size = _sample_size_from_starting_points or min_sample_size
        self._min_sample_size_input = min_sample_size
        self._prepare_data(eval_method, split_ratio, n_splits)

        # TODO pull this to task as decide_sample_size
        if isinstance(self._min_sample_size, dict):
            self._sample = {
                (
                    k,
                    sample
                    and not task.is_rank()
                    and eval_method != "cv"
                    and (
                        self._min_sample_size[k] * SAMPLE_MULTIPLY_FACTOR
                        < self._state.data_size[0]
                    ),
                )
                for k in self._min_sample_size.keys()
            }
        else:
            self._sample = (
                sample
                and not task.is_rank()
                and eval_method != "cv"
                and (
                    self._min_sample_size * SAMPLE_MULTIPLY_FACTOR
                    < self._state.data_size[0]
                )
            )

        metric = task.default_metric(metric)
        self._state.metric = metric

        # TODO pull this to task
        def is_to_reverse_metric(metric, task):
            if metric.startswith("ndcg"):
                return True, f"1-{metric}"
            if metric in [
                "r2",
                "accuracy",
                "roc_auc",
                "roc_auc_ovr",
                "roc_auc_ovo",
                "roc_auc_weighted",
                "roc_auc_ovr_weighted",
                "roc_auc_ovo_weighted",
                "f1",
                "ap",
                "micro_f1",
                "macro_f1",
            ]:
                return True, f"1-{metric}"
            if task.is_nlp():
                from flaml.automl.ml import huggingface_metric_to_mode

                if (
                    metric in huggingface_metric_to_mode
                    and huggingface_metric_to_mode[metric] == "max"
                ):
                    return True, f"-{metric}"
            return False, None

        if isinstance(metric, str):
            is_reverse, reverse_metric = is_to_reverse_metric(metric, task)
            if is_reverse:
                error_metric = reverse_metric
            else:
                error_metric = metric
        else:
            error_metric = "customized metric"
        logger.info(f"Minimizing error metric: {error_metric}")

        estimator_list = task.default_estimator_list(estimator_list)

        # When no search budget is specified
        if no_budget:
            max_iter = len(estimator_list)
            self._learner_selector = "roundrobin"
            if sample_is_none:
                self._sample = False
            if no_starting_points:
                starting_points = "data"
            logger.warning(
                "No search budget is provided via time_budget or max_iter."
                " Training only one model per estimator."
                " Zero-shot AutoML is used for certain tasks and estimators."
                " To tune hyperparameters for each estimator,"
                " please provide budget either via time_budget or max_iter."
            )
        elif max_iter is None:
            # set to a large number
            max_iter = 1000000
        self._state.retrain_final = (
            retrain_full is True
            and eval_method == "holdout"
            and (X_val is None or self._use_ray is not False)
            or eval_method == "cv"
            and (max_iter > 0 or retrain_full is True)
            or max_iter == 1
        )
        # add custom learner
        for estimator_name in estimator_list:
            if estimator_name not in self._state.learner_classes:
                self.add_learner(
                    estimator_name,
                    self._state.task.estimator_class_from_str(estimator_name),
                )
        # set up learner search space
        if isinstance(starting_points, str) and starting_points.startswith("data"):
            from flaml.default import suggest_config

            location = starting_points[5:]
            starting_points = {}
            for estimator_name in estimator_list:
                try:
                    configs = suggest_config(
                        self._state.task,
                        self._X_train_all,
                        self._y_train_all,
                        estimator_name,
                        location,
                        k=1,
                    )
                    starting_points[estimator_name] = [
                        x["hyperparameters"] for x in configs
                    ]
                except FileNotFoundError:
                    pass
            try:
                learner = suggest_learner(
                    self._state.task,
                    self._X_train_all,
                    self._y_train_all,
                    estimator_list=estimator_list,
                    location=location,
                )
                if learner != estimator_list[0]:
                    estimator_list.remove(learner)
                    estimator_list.insert(0, learner)
            except FileNotFoundError:
                pass

        self._state.time_budget = time_budget
        starting_points = {} if starting_points == "static" else starting_points
        for estimator_name in estimator_list:
            estimator_class = self._state.learner_classes[estimator_name]
            estimator_class.init()
            this_estimator_kwargs = self._state.fit_kwargs_by_estimator.get(
                estimator_name
            )
            if this_estimator_kwargs:
                # make another shallow copy of the value (a dict obj), so user's fit_kwargs_by_estimator won't be updated
                this_estimator_kwargs = this_estimator_kwargs.copy()
                this_estimator_kwargs.update(
                    self._state.fit_kwargs
                )  # update the shallow copy of fit_kwargs to fit_kwargs_by_estimator
                self._state.fit_kwargs_by_estimator[
                    estimator_name
                ] = this_estimator_kwargs  # set self._state.fit_kwargs_by_estimator[estimator_name] to the update, so only self._state.fit_kwargs_by_estimator will be updated
            else:
                self._state.fit_kwargs_by_estimator[
                    estimator_name
                ] = self._state.fit_kwargs

            self._search_states[estimator_name] = SearchState(
                learner_class=estimator_class,
                data_size=self._state.data_size,
                data=self._state.X_val,
                task=self._state.task,
                starting_point=starting_points.get(estimator_name),
                period=self._state.fit_kwargs.get(
                    "period"
                ),  # NOTE: this is after kwargs is updated to fit_kwargs_by_estimator
                custom_hp=custom_hp and custom_hp.get(estimator_name),
                max_iter=max_iter / len(estimator_list)
                if self._learner_selector == "roundrobin"
                else max_iter,
                budget=self._state.time_budget,
            )
        logger.info("List of ML learners in AutoML Run: {}".format(estimator_list))
        self.estimator_list = estimator_list
        self._active_estimators = estimator_list.copy()
        self._ensemble = ensemble
        self._max_iter = max_iter
        self._mem_thres = mem_thres
        self._pred_time_limit = pred_time_limit
        self._state.train_time_limit = train_time_limit
        self._log_type = log_type
        self.split_ratio = split_ratio
        self._state.model_history = model_history
        self._hpo_method = (
            hpo_method
            if hpo_method != "auto"
            else (
                "bs"
                if n_concurrent_trials > 1
                or (self._use_ray is not False or self._use_spark)
                and len(estimator_list) > 1
                else "cfo"
            )
        )
        if log_file_name:
            with training_log_writer(log_file_name, append_log) as save_helper:
                self._training_log = save_helper
                self._search()
        else:
            self._training_log = None
            self._search()
        if self._best_estimator:
            logger.info("fit succeeded")
            logger.info(
                f"Time taken to find the best model: {self._time_taken_best_iter}"
            )
            if (
                self._hpo_method in ("cfo", "bs")
                and self._state.time_budget > 0
                and (self._time_taken_best_iter >= self._state.time_budget * 0.7)
                and not all(
                    state.search_alg and state.search_alg.searcher.is_ls_ever_converged
                    for state in self._search_states.values()
                )
            ):
                logger.warning(
                    "Time taken to find the best model is {0:.0f}% of the "
                    "provided time budget and not all estimators' hyperparameter "
                    "search converged. Consider increasing the time budget.".format(
                        self._time_taken_best_iter / self._state.time_budget * 100
                    )
                )

        if not keep_search_state:
            # release space
            del self._X_train_all, self._y_train_all, self._state.kf
            del self._state.X_train, self._state.X_train_all, self._state.X_val
            del self._state.y_train, self._state.y_train_all, self._state.y_val
            del (
                self._sample_weight_full,
                self._state.fit_kwargs_by_estimator,
                self._state.fit_kwargs,
            )  # NOTE: this is after kwargs is updated to fit_kwargs_by_estimator
            del self._state.groups, self._state.groups_all, self._state.groups_val
        logger.setLevel(old_level)

    def _search_parallel(self):
        if self._use_ray is not False:
            try:
                from ray import __version__ as ray_version

                assert ray_version >= "1.10.0"
                if ray_version.startswith("1."):
                    from ray.tune.suggest import ConcurrencyLimiter
                else:
                    from ray.tune.search import ConcurrencyLimiter
                import ray
            except (ImportError, AssertionError):
                raise ImportError(
                    "use_ray=True requires installation of ray. "
                    "Please run pip install flaml[ray]"
                )
        else:
            from flaml.tune.searcher.suggestion import ConcurrencyLimiter

        if self._hpo_method in ("cfo", "grid"):
            from flaml import CFO as SearchAlgo
        elif "bs" == self._hpo_method:
            from flaml import BlendSearch as SearchAlgo
        elif "random" == self._hpo_method:
            from flaml import RandomSearch as SearchAlgo
        elif "optuna" == self._hpo_method:
            if self._use_ray is not False:
                try:
                    from ray import __version__ as ray_version

                    assert ray_version >= "1.10.0"
                    if ray_version.startswith("1."):
                        from ray.tune.suggest.optuna import OptunaSearch as SearchAlgo
                    else:
                        from ray.tune.search.optuna import OptunaSearch as SearchAlgo
                except (ImportError, AssertionError):
                    from flaml.tune.searcher.suggestion import (
                        OptunaSearch as SearchAlgo,
                    )
            else:
                from flaml.tune.searcher.suggestion import OptunaSearch as SearchAlgo
        else:
            raise NotImplementedError(
                f"hpo_method={self._hpo_method} is not recognized. "
                "'auto', 'cfo' and 'bs' are supported."
            )
        space = self.search_space
        self._state.time_from_start = time.time() - self._start_time_flag
        time_budget_s = (
            self._state.time_budget - self._state.time_from_start
            if self._state.time_budget >= 0
            else None
        )
        if self._hpo_method != "optuna":
            min_resource = self.min_resource
            if isinstance(min_resource, dict):
                _min_resource_set = set(min_resource.values())
                min_resource_all_estimator = min(_min_resource_set)
                if len(_min_resource_set) > 1:
                    logger.warning(
                        "Using the min FLAML_sample_size of all the provided starting points as the starting sample size in the case of parallel search."
                    )
            else:
                min_resource_all_estimator = min_resource
            search_alg = SearchAlgo(
                metric="val_loss",
                space=space,
                low_cost_partial_config=self.low_cost_partial_config,
                points_to_evaluate=self.points_to_evaluate,
                cat_hp_cost=self.cat_hp_cost,
                resource_attr=self.resource_attr,
                min_resource=min_resource_all_estimator,
                max_resource=self.max_resource,
                config_constraints=[
                    (partial(size, self._state.learner_classes), "<=", self._mem_thres)
                ],
                metric_constraints=self.metric_constraints,
                seed=self._seed,
                time_budget_s=time_budget_s,
                num_samples=self._max_iter,
                allow_empty_config=True,
            )
        else:
            # if self._hpo_method is optuna, sometimes the search space and the initial config dimension do not match
            # need to remove the extra keys from the search space to be consistent with the initial config
            converted_space = SearchAlgo.convert_search_space(space)

            removed_keys = set(space.keys()).difference(converted_space.keys())
            new_points_to_evaluate = []
            for idx in range(len(self.points_to_evaluate)):
                r = self.points_to_evaluate[idx].copy()
                for each_key in removed_keys:
                    r.pop(each_key)
                new_points_to_evaluate.append(r)

            search_alg = SearchAlgo(
                metric="val_loss",
                mode="min",
                points_to_evaluate=[
                    p for p in new_points_to_evaluate if len(p) == len(converted_space)
                ],
            )
        search_alg = ConcurrencyLimiter(search_alg, self._n_concurrent_trials)
        resources_per_trial = self._state.resources_per_trial

        if self._use_spark:
            # use spark as parallel backend
            analysis = tune.run(
                self.trainable,
                search_alg=search_alg,
                config=space,
                metric="val_loss",
                mode="min",
                time_budget_s=time_budget_s,
                num_samples=self._max_iter,
                verbose=max(self.verbose - 2, 0),
                use_ray=False,
                use_spark=True,
                force_cancel=self._force_cancel,
                # raise_on_failed_trial=False,
                # keep_checkpoints_num=1,
                # checkpoint_score_attr="min-val_loss",
            )
        else:
            # use ray as parallel backend
            analysis = ray.tune.run(
                self.trainable,
                search_alg=search_alg,
                config=space,
                metric="val_loss",
                mode="min",
                resources_per_trial=resources_per_trial,
                time_budget_s=time_budget_s,
                num_samples=self._max_iter,
                verbose=max(self.verbose - 2, 0),
                raise_on_failed_trial=False,
                keep_checkpoints_num=1,
                checkpoint_score_attr="min-val_loss",
                **self._use_ray if isinstance(self._use_ray, dict) else {},
            )
        # logger.info([trial.last_result for trial in analysis.trials])
        trials = sorted(
            (
                trial
                for trial in analysis.trials
                if trial.last_result
                and trial.last_result.get("wall_clock_time") is not None
            ),
            key=lambda x: x.last_result["wall_clock_time"],
        )
        for self._track_iter, trial in enumerate(trials):
            result = trial.last_result
            better = False
            if result:
                config = result["config"]
                estimator = config.get("ml", config)["learner"]
                search_state = self._search_states[estimator]
                search_state.update(result, 0)
                wall_time = result.get("wall_clock_time")
                if wall_time is not None:
                    self._state.time_from_start = wall_time
                self._iter_per_learner[estimator] += 1
                if search_state.sample_size == self._state.data_size[0]:
                    if not self._fullsize_reached:
                        self._fullsize_reached = True
                if search_state.best_loss < self._state.best_loss:
                    self._state.best_loss = search_state.best_loss
                    self._best_estimator = estimator
                    self._config_history[self._track_iter] = (
                        self._best_estimator,
                        config,
                        self._time_taken_best_iter,
                    )
                    self._trained_estimator = search_state.trained_estimator
                    self._best_iteration = self._track_iter
                    self._time_taken_best_iter = self._state.time_from_start
                    better = True
                    self._search_states[estimator].best_config = config
                if better or self._log_type == "all":
                    self._log_trial(search_state, estimator)

    def _log_trial(self, search_state, estimator):
        if self._training_log:
            self._training_log.append(
                self._iter_per_learner[estimator],
                search_state.metric_for_logging,
                search_state.trial_time,
                self._state.time_from_start,
                search_state.val_loss,
                search_state.config,
                estimator,
                search_state.sample_size,
            )
        if mlflow is not None and mlflow.active_run():
            with mlflow.start_run(nested=True):
                mlflow.log_metric("iter_counter", self._track_iter)
                if (search_state.metric_for_logging is not None) and (
                    "intermediate_results" in search_state.metric_for_logging
                ):
                    for each_entry in search_state.metric_for_logging[
                        "intermediate_results"
                    ]:
                        with mlflow.start_run(nested=True):
                            mlflow.log_metrics(each_entry)
                            mlflow.log_metric(
                                "iter_counter", self._iter_per_learner[estimator]
                            )
                    del search_state.metric_for_logging["intermediate_results"]
                if search_state.metric_for_logging:
                    mlflow.log_metrics(search_state.metric_for_logging)
                mlflow.log_metric("trial_time", search_state.trial_time)
                mlflow.log_metric("wall_clock_time", self._state.time_from_start)
                mlflow.log_metric("validation_loss", search_state.val_loss)
                mlflow.log_params(search_state.config)
                mlflow.log_param("learner", estimator)
                mlflow.log_param("sample_size", search_state.sample_size)
                mlflow.log_metric("best_validation_loss", search_state.best_loss)
                mlflow.log_param("best_config", search_state.best_config)
                mlflow.log_param("best_learner", self._best_estimator)

    def _search_sequential(self):
        try:
            from ray import __version__ as ray_version

            assert ray_version >= "1.10.0"
            if ray_version.startswith("1."):
                from ray.tune.suggest import ConcurrencyLimiter
            else:
                from ray.tune.search import ConcurrencyLimiter
        except (ImportError, AssertionError):
            from flaml.tune.searcher.suggestion import ConcurrencyLimiter
        if self._hpo_method in ("cfo", "grid"):
            from flaml import CFO as SearchAlgo
        elif "optuna" == self._hpo_method:
            try:
                from ray import __version__ as ray_version

                assert ray_version >= "1.10.0"
                if ray_version.startswith("1."):
                    from ray.tune.suggest.optuna import OptunaSearch as SearchAlgo
                else:
                    from ray.tune.search.optuna import OptunaSearch as SearchAlgo
            except (ImportError, AssertionError):
                from flaml.tune.searcher.suggestion import OptunaSearch as SearchAlgo
        elif "bs" == self._hpo_method:
            from flaml import BlendSearch as SearchAlgo
        elif "random" == self._hpo_method:
            from flaml.tune.searcher import RandomSearch as SearchAlgo
        elif "cfocat" == self._hpo_method:
            from flaml.tune.searcher.cfo_cat import CFOCat as SearchAlgo
        else:
            raise NotImplementedError(
                f"hpo_method={self._hpo_method} is not recognized. "
                "'cfo' and 'bs' are supported."
            )

        est_retrain_time = next_trial_time = 0
        best_config_sig = None
        better = True  # whether we find a better model in one trial
        for self._track_iter in range(self._max_iter):
            if self._estimator_index is None:
                estimator = self._active_estimators[0]
            else:
                estimator = self._select_estimator(self._active_estimators)
                if not estimator:
                    break
            logger.info(f"iteration {self._track_iter}, current learner {estimator}")
            search_state = self._search_states[estimator]
            self._state.time_from_start = time.time() - self._start_time_flag
            time_left = self._state.time_budget - self._state.time_from_start
            budget_left = (
                time_left
                if not self._retrain_in_budget
                or better
                or (not self.best_estimator)
                or self._search_states[self.best_estimator].sample_size
                < self._state.data_size[0]
                else time_left - est_retrain_time
            )
            if not search_state.search_alg:
                search_state.training_function = partial(
                    AutoMLState._compute_with_config_base,
                    state=self._state,
                    estimator=estimator,
                )
                search_space = search_state.search_space
                if self._sample:
                    resource_attr = "FLAML_sample_size"
                    min_resource = (
                        self._min_sample_size[estimator]
                        if isinstance(self._min_sample_size, dict)
                        and estimator in self._min_sample_size
                        else self._min_sample_size_input
                    )
                    max_resource = self._state.data_size[0]
                else:
                    resource_attr = min_resource = max_resource = None
                learner_class = self._state.learner_classes.get(estimator)
                if "grid" == self._hpo_method:  # for synthetic exp only
                    points_to_evaluate = []
                    space = search_space
                    keys = list(space.keys())
                    domain0, domain1 = space[keys[0]], space[keys[1]]
                    for x1 in range(domain0.lower, domain0.upper + 1):
                        for x2 in range(domain1.lower, domain1.upper + 1):
                            points_to_evaluate.append(
                                {
                                    keys[0]: x1,
                                    keys[1]: x2,
                                }
                            )
                    self._max_iter_per_learner = len(points_to_evaluate)
                    low_cost_partial_config = None
                else:
                    points_to_evaluate = search_state.init_config.copy()

                    low_cost_partial_config = search_state.low_cost_partial_config
                time_budget_s = (
                    min(budget_left, self._state.train_time_limit or np.inf)
                    if self._state.time_budget >= 0
                    else None
                )
                if self._hpo_method in ("bs", "cfo", "grid", "cfocat", "random"):
                    algo = SearchAlgo(
                        metric="val_loss",
                        mode="min",
                        space=search_space,
                        points_to_evaluate=points_to_evaluate,
                        low_cost_partial_config=low_cost_partial_config,
                        cat_hp_cost=search_state.cat_hp_cost,
                        resource_attr=resource_attr,
                        min_resource=min_resource,
                        max_resource=max_resource,
                        config_constraints=[
                            (learner_class.size, "<=", self._mem_thres)
                        ],
                        metric_constraints=self.metric_constraints,
                        seed=self._seed,
                        allow_empty_config=True,
                        time_budget_s=time_budget_s,
                        num_samples=self._max_iter,
                    )
                else:
                    # if self._hpo_method is optuna, sometimes the search space and the initial config dimension do not match
                    # need to remove the extra keys from the search space to be consistent with the initial config
                    converted_space = SearchAlgo.convert_search_space(search_space)
                    removed_keys = set(search_space.keys()).difference(
                        converted_space.keys()
                    )
                    new_points_to_evaluate = []
                    for idx in range(len(points_to_evaluate)):
                        r = points_to_evaluate[idx].copy()
                        for each_key in removed_keys:
                            r.pop(each_key)
                        new_points_to_evaluate.append(r)
                    points_to_evaluate = new_points_to_evaluate

                    algo = SearchAlgo(
                        metric="val_loss",
                        mode="min",
                        space=search_space,
                        points_to_evaluate=[
                            p for p in points_to_evaluate if len(p) == len(search_space)
                        ],
                    )
                search_state.search_alg = ConcurrencyLimiter(algo, max_concurrent=1)
                # search_state.search_alg = algo
            else:
                search_space = None
                if self._hpo_method in ("bs", "cfo", "cfocat"):
                    search_state.search_alg.searcher.set_search_properties(
                        metric=None,
                        mode=None,
                        metric_target=self._state.best_loss,
                    )
            start_run_time = time.time()
            analysis = tune.run(
                search_state.training_function,
                search_alg=search_state.search_alg,
                time_budget_s=time_budget_s,
                verbose=max(self.verbose - 3, 0),
                use_ray=False,
                use_spark=False,
            )
            time_used = time.time() - start_run_time
            better = False
            if analysis.trials:
                result = analysis.trials[-1].last_result
                search_state.update(result, time_used=time_used)
                if self._estimator_index is None:
                    # update init eci estimate
                    eci_base = search_state.init_eci
                    self._eci.append(search_state.estimated_cost4improvement)
                    for e in self.estimator_list[1:]:
                        self._eci.append(
                            self._search_states[e].init_eci / eci_base * self._eci[0]
                        )
                    self._estimator_index = 0
                    min_budget = max(10 * self._eci[0], sum(self._eci))
                    max_budget = 10000 * self._eci[0]
                    if search_state.sample_size:
                        ratio = search_state.data_size[0] / search_state.sample_size
                        min_budget *= ratio
                        max_budget *= ratio
                    logger.info(
                        f"Estimated sufficient time budget={max_budget:.0f}s."
                        f" Estimated necessary time budget={min_budget:.0f}s."
                    )
                wall_time = result.get("wall_clock_time")
                if wall_time is not None:
                    self._state.time_from_start = wall_time
                # logger.info(f"{self._search_states[estimator].sample_size}, {data_size}")
                if search_state.sample_size == self._state.data_size[0]:
                    self._iter_per_learner_fullsize[estimator] += 1
                    self._fullsize_reached = True
                self._iter_per_learner[estimator] += 1
                if search_state.best_loss < self._state.best_loss:
                    best_config_sig = estimator + search_state.get_hist_config_sig(
                        self.data_size_full, search_state.best_config
                    )
                    self._state.best_loss = search_state.best_loss
                    self._best_estimator = estimator
                    est_retrain_time = (
                        search_state.est_retrain_time(self.data_size_full)
                        if (best_config_sig not in self._retrained_config)
                        else 0
                    )
                    self._config_history[self._track_iter] = (
                        estimator,
                        search_state.best_config,
                        self._state.time_from_start,
                    )
                    if self._trained_estimator:
                        self._trained_estimator.cleanup()
                        del self._trained_estimator
                        self._trained_estimator = None
                    if not self._state.retrain_final:
                        self._trained_estimator = search_state.trained_estimator
                    self._best_iteration = self._track_iter
                    self._time_taken_best_iter = self._state.time_from_start
                    better = True
                    next_trial_time = search_state.time2eval_best
                if (
                    search_state.trained_estimator
                    and not self._state.model_history
                    and search_state.trained_estimator != self._trained_estimator
                ):
                    search_state.trained_estimator.cleanup()
                if better or self._log_type == "all":
                    self._log_trial(search_state, estimator)

                logger.info(
                    " at {:.1f}s,\testimator {}'s best error={:.4f},\tbest estimator {}'s best error={:.4f}".format(
                        self._state.time_from_start,
                        estimator,
                        search_state.best_loss,
                        self._best_estimator,
                        self._state.best_loss,
                    )
                )
                if (
                    self._hpo_method in ("cfo", "bs")
                    and all(
                        state.search_alg
                        and state.search_alg.searcher.is_ls_ever_converged
                        for state in self._search_states.values()
                    )
                    and (
                        self._state.time_from_start
                        > self._warn_threshold * self._time_taken_best_iter
                    )
                ):
                    logger.warning(
                        "All estimator hyperparameters local search has "
                        "converged at least once, and the total search time "
                        f"exceeds {self._warn_threshold} times the time taken "
                        "to find the best model."
                    )
                    if self._early_stop:
                        logger.warning("Stopping search as early_stop is set to True.")
                        break
                    self._warn_threshold *= 10
            else:
                logger.info(f"stop trying learner {estimator}")
                if self._estimator_index is not None:
                    self._active_estimators.remove(estimator)
                    self._estimator_index -= 1
                search_state.search_alg.searcher._is_ls_ever_converged = True
            if (
                self._retrain_in_budget
                and best_config_sig
                and est_retrain_time
                and not better
                and self._search_states[self._best_estimator].sample_size
                == self._state.data_size[0]
                and (
                    est_retrain_time
                    <= self._state.time_budget - self._state.time_from_start
                    <= est_retrain_time + next_trial_time
                )
            ):
                state = self._search_states[self._best_estimator]
                self._trained_estimator, retrain_time = self._state._train_with_config(
                    self._best_estimator,
                    state.best_config,
                    self.data_size_full,
                )
                logger.info(
                    "retrain {} for {:.1f}s".format(self._best_estimator, retrain_time)
                )
                self._retrained_config[
                    best_config_sig
                ] = state.best_config_train_time = retrain_time
                est_retrain_time = 0
            self._state.time_from_start = time.time() - self._start_time_flag
            if (
                self._state.time_from_start >= self._state.time_budget >= 0
                or not self._active_estimators
            ):
                break
            if self._ensemble and self._best_estimator:
                time_left = self._state.time_budget - self._state.time_from_start
                time_ensemble = self._search_states[self._best_estimator].time2eval_best
                if time_left < time_ensemble < 2 * time_left:
                    break

    def _search(self):
        # initialize the search_states
        self._eci = []
        self._state.best_loss = float("+inf")
        self._state.time_from_start = 0
        self._estimator_index = None
        self._best_iteration = 0
        self._time_taken_best_iter = 0
        self._config_history = {}
        self._max_iter_per_learner = 10000
        self._iter_per_learner = dict([(e, 0) for e in self.estimator_list])
        self._iter_per_learner_fullsize = dict([(e, 0) for e in self.estimator_list])
        self._fullsize_reached = False
        self._trained_estimator = None
        self._best_estimator = None
        self._retrained_config = {}
        self._warn_threshold = 10
        self._selected = None
        self.modelcount = 0
        if self._max_iter < 2 and self.estimator_list and self._state.retrain_final:
            # when max_iter is 1, no need to search
            self.modelcount = self._max_iter
            self._max_iter = 0
            self._best_estimator = estimator = self.estimator_list[0]
            self._selected = state = self._search_states[estimator]
            state.best_config_sample_size = self._state.data_size[0]
            state.best_config = state.init_config[0] if state.init_config else {}
        elif self._use_ray is False and self._use_spark is False:
            self._search_sequential()
        else:
            self._search_parallel()
        # Add a checkpoint for the current best config to the log.
        if self._training_log:
            self._training_log.checkpoint()
        self._state.time_from_start = time.time() - self._start_time_flag
        if self._best_estimator:
            self._selected = self._search_states[self._best_estimator]
            self.modelcount = sum(
                search_state.total_iter for search_state in self._search_states.values()
            )
            if self._trained_estimator:
                logger.info(f"selected model: {self._trained_estimator.model}")
            estimators = []
            if self._ensemble and self._state.task in (
                "binary",
                "multiclass",
                "regression",
            ):
                search_states = list(
                    x for x in self._search_states.items() if x[1].best_config
                )
                search_states.sort(key=lambda x: x[1].best_loss)
                estimators = [
                    (
                        x[0],
                        x[1].learner_class(
                            task=self._state.task,
                            n_jobs=self._state.n_jobs,
                            **AutoMLState.sanitize(x[1].best_config),
                        ),
                    )
                    for x in search_states[:2]
                ]
                estimators += [
                    (
                        x[0],
                        x[1].learner_class(
                            task=self._state.task,
                            n_jobs=self._state.n_jobs,
                            **AutoMLState.sanitize(x[1].best_config),
                        ),
                    )
                    for x in search_states[2:]
                    if x[1].best_loss < 4 * self._selected.best_loss
                ]
                logger.info(
                    [(estimator[0], estimator[1].params) for estimator in estimators]
                )
            if len(estimators) > 1:
                if self._state.task.is_classification():
                    from sklearn.ensemble import StackingClassifier as Stacker
                else:
                    from sklearn.ensemble import StackingRegressor as Stacker
                if self._use_ray is not False:
                    import ray

                    n_cpus = (
                        ray.is_initialized()
                        and ray.available_resources()["CPU"]
                        or os.cpu_count()
                    )
                elif self._use_spark:
                    from flaml.tune.spark.utils import get_n_cpus

                    n_cpus = get_n_cpus()
                else:
                    n_cpus = os.cpu_count()
                ensemble_n_jobs = (
                    -self._state.n_jobs  # maximize total parallelization degree
                    if abs(self._state.n_jobs)
                    == 1  # 1 and -1 correspond to min/max parallelization
                    else max(1, int(n_cpus / 2 / self._state.n_jobs))
                    # the total degree of parallelization = parallelization degree per estimator * parallelization degree of ensemble
                )
                if isinstance(self._ensemble, dict):
                    final_estimator = self._ensemble.get(
                        "final_estimator", self._trained_estimator
                    )
                    passthrough = self._ensemble.get("passthrough", True)
                    ensemble_n_jobs = self._ensemble.get("n_jobs", ensemble_n_jobs)
                else:
                    final_estimator = self._trained_estimator
                    passthrough = True
                stacker = Stacker(
                    estimators,
                    final_estimator,
                    n_jobs=ensemble_n_jobs,
                    passthrough=passthrough,
                )
                sample_weight_dict = (
                    (self._sample_weight_full is not None)
                    and {"sample_weight": self._sample_weight_full}
                    or {}
                )
                for e in estimators:
                    e[1].__class__.init()
                import joblib

                try:
                    logger.info("Building ensemble with tuned estimators")
                    stacker.fit(
                        self._X_train_all,
                        self._y_train_all,
                        **sample_weight_dict,  # NOTE: _search is after kwargs is updated to fit_kwargs_by_estimator
                    )
                    logger.info(f"ensemble: {stacker}")
                    self._trained_estimator = stacker
                    self._trained_estimator.model = stacker
                except ValueError as e:
                    if passthrough:
                        logger.warning(
                            "Using passthrough=False for ensemble because the data contain categorical features."
                        )
                        stacker = Stacker(
                            estimators,
                            final_estimator,
                            n_jobs=self._state.n_jobs,
                            passthrough=False,
                        )
                        stacker.fit(
                            self._X_train_all,
                            self._y_train_all,
                            **sample_weight_dict,  # NOTE: _search is after kwargs is updated to fit_kwargs_by_estimator
                        )
                        logger.info(f"ensemble: {stacker}")
                        self._trained_estimator = stacker
                        self._trained_estimator.model = stacker
                    else:
                        raise e
                except joblib.externals.loky.process_executor.TerminatedWorkerError:
                    logger.error(
                        "No enough memory to build the ensemble."
                        " Please try increasing available RAM, decreasing n_jobs for ensemble, or disabling ensemble."
                    )
            elif self._state.retrain_final:
                # reset time budget for retraining
                if self._max_iter > 1:
                    self._state.time_budget = -1
                if (
                    self._state.task.is_ts_forecast()
                    or self._trained_estimator is None
                    or self._trained_estimator.model is None
                    or (
                        self._state.time_budget < 0
                        or self._state.time_budget - self._state.time_from_start
                        > self._selected.est_retrain_time(self.data_size_full)
                    )
                    and self._selected.best_config_sample_size
                    == self._state.data_size[0]
                ):
                    state = self._search_states[self._best_estimator]
                    (
                        self._trained_estimator,
                        retrain_time,
                    ) = self._state._train_with_config(
                        self._best_estimator,
                        state.best_config,
                        self.data_size_full,
                    )
                    logger.info(
                        "retrain {} for {:.1f}s".format(
                            self._best_estimator, retrain_time
                        )
                    )
                    state.best_config_train_time = retrain_time
                    if self._trained_estimator:
                        logger.info(f"retrained model: {self._trained_estimator.model}")
                else:
                    logger.info("not retraining because the time budget is too small.")

    def __del__(self):
        if (
            hasattr(self, "_trained_estimator")
            and self._trained_estimator
            and hasattr(self._trained_estimator, "cleanup")
        ):
            if self.preserve_checkpoint is False:
                self._trained_estimator.cleanup()
            del self._trained_estimator

    def _select_estimator(self, estimator_list):
        if self._learner_selector == "roundrobin":
            self._estimator_index += 1
            if self._estimator_index == len(estimator_list):
                self._estimator_index = 0
            return estimator_list[self._estimator_index]
        min_estimated_cost, selected = np.Inf, None
        inv = []
        untried_exists = False
        for i, estimator in enumerate(estimator_list):
            if estimator in self._search_states and (
                self._search_states[estimator].sample_size
            ):  # sample_size=None meaning no result
                search_state = self._search_states[estimator]
                if (
                    self._state.time_budget >= 0
                    and self._search_states[estimator].time2eval_best
                    > self._state.time_budget - self._state.time_from_start
                    or self._iter_per_learner_fullsize[estimator]
                    >= self._max_iter_per_learner
                ):
                    inv.append(0)
                    continue
                estimated_cost = search_state.estimated_cost4improvement
                if (
                    search_state.sample_size < self._state.data_size[0]
                    and self._state.time_budget >= 0
                ):
                    estimated_cost = min(
                        estimated_cost,
                        search_state.time2eval_best
                        * min(
                            SAMPLE_MULTIPLY_FACTOR,
                            self._state.data_size[0] / search_state.sample_size,
                        ),
                    )
                gap = search_state.best_loss - self._state.best_loss
                if gap > 0 and not self._ensemble:
                    delta_loss = (
                        search_state.best_loss_old - search_state.best_loss
                    ) or search_state.best_loss
                    delta_time = (
                        search_state.total_time_used - search_state.time_best_found_old
                    ) or 1e-10
                    speed = delta_loss / delta_time
                    if speed:
                        estimated_cost = max(2 * gap / speed, estimated_cost)
                estimated_cost = estimated_cost or 1e-9
                inv.append(1 / estimated_cost)
            else:
                estimated_cost = self._eci[i]
                inv.append(0)
                untried_exists = True
            if estimated_cost < min_estimated_cost:
                min_estimated_cost = estimated_cost
                selected = estimator
        if untried_exists or not selected:
            state = self._search_states.get(selected)
            if not (state and state.sample_size):
                return selected
        s = sum(inv)
        p = self._random.rand()
        q = 0
        for i in range(len(inv)):
            if inv[i]:
                q += inv[i] / s
                if p < q:
                    return estimator_list[i]<|MERGE_RESOLUTION|>--- conflicted
+++ resolved
@@ -16,17 +16,11 @@
 import json
 
 from flaml.automl.state import SearchState, AutoMLState
-<<<<<<< HEAD
-from flaml.automl.ml import train_estimator
-from flaml.automl.time_series import TimeSeriesDataset
-
-=======
 from flaml.automl.ml import (
     compute_estimator,
     train_estimator,
     get_estimator_class,
 )
->>>>>>> 27b27120
 from flaml.config import (
     MIN_SAMPLE_TRAIN,
     MEM_THRES,
@@ -40,14 +34,7 @@
 from flaml.automl.data import concat
 
 # TODO check to see when we can remove these
-<<<<<<< HEAD
-from flaml.automl.task.task import (
-    CLASSIFICATION,
-    TS_FORECAST,
-)
-=======
 from flaml.automl.task.task import CLASSIFICATION, TS_FORECAST, Task
->>>>>>> 27b27120
 from flaml.automl.task.factory import task_factory
 from flaml import tune
 from flaml.automl.logger import logger, logger_formatter
@@ -1181,11 +1168,7 @@
             self._df,
             self._sample_weight_full,
         )
-<<<<<<< HEAD
-        # self.data_size_full = len(self._y_train_all)
-=======
         self.data_size_full = len(self._state.y_train_all)
->>>>>>> 27b27120
 
     def fit(
         self,
@@ -1558,10 +1541,7 @@
         if isinstance(task, str):
             task = task_factory(task, X_train, y_train)
         self._state.task = task
-<<<<<<< HEAD
         self._state.task.time_col = time_col
-=======
->>>>>>> 27b27120
         self._estimator_type = "classifier" if task.is_classification() else "regressor"
         time_budget = time_budget or self._settings.get("time_budget")
         n_jobs = n_jobs or self._settings.get("n_jobs")
