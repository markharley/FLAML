--- conflicted
+++ resolved
@@ -9,20 +9,6 @@
 import inspect
 from functools import partial
 import numpy as np
-<<<<<<< HEAD
-=======
-from scipy.sparse import issparse
-from sklearn.model_selection import (
-    train_test_split,
-    RepeatedStratifiedKFold,
-    RepeatedKFold,
-    GroupKFold,
-    TimeSeriesSplit,
-    GroupShuffleSplit,
-    StratifiedGroupKFold,
-)
-from sklearn.utils import shuffle
->>>>>>> 67114614
 from sklearn.base import BaseEstimator
 import pandas as pd
 import logging
@@ -45,6 +31,7 @@
     SAMPLE_MULTIPLY_FACTOR,
 )
 from flaml.automl.data import concat
+
 # TODO check to see when we can remove these
 from flaml.automl.task.task import (
     CLASSIFICATION,
@@ -612,561 +599,6 @@
         proba = self._trained_estimator.predict_proba(X, **pred_kwargs)
         return proba
 
-<<<<<<< HEAD
-=======
-    def _preprocess(self, X):
-        if isinstance(X, List):
-            try:
-                if isinstance(X[0], List):
-                    X = [x for x in zip(*X)]
-                X = pd.DataFrame(
-                    dict(
-                        [
-                            (self._transformer._str_columns[idx], X[idx])
-                            if isinstance(X[0], List)
-                            else (self._transformer._str_columns[idx], [X[idx]])
-                            for idx in range(len(X))
-                        ]
-                    )
-                )
-            except IndexError:
-                raise IndexError(
-                    "Test data contains more columns than training data, exiting"
-                )
-        elif isinstance(X, int):
-            return X
-        elif issparse(X):
-            X = X.tocsr()
-        if self._state.task in TS_FORECAST:
-            X = pd.DataFrame(X)
-        if self._transformer:
-            X = self._transformer.transform(X)
-        return X
-
-    def _validate_ts_data(
-        self,
-        dataframe,
-        y_train_all=None,
-    ):
-        assert (
-            dataframe[dataframe.columns[0]].dtype.name == "datetime64[ns]"
-        ), f"For '{TS_FORECAST}' task, the first column must contain timestamp values."
-        if y_train_all is not None:
-            y_df = (
-                pd.DataFrame(y_train_all)
-                if isinstance(y_train_all, pd.Series)
-                else pd.DataFrame(y_train_all, columns=["labels"])
-            )
-            dataframe = dataframe.join(y_df)
-        duplicates = dataframe.duplicated()
-        if any(duplicates):
-            logger.warning(
-                "Duplicate timestamp values found in timestamp column. "
-                f"\n{dataframe.loc[duplicates, dataframe][dataframe.columns[0]]}"
-            )
-            dataframe = dataframe.drop_duplicates()
-            logger.warning("Removed duplicate rows based on all columns")
-            assert (
-                dataframe[[dataframe.columns[0]]].duplicated() is None
-            ), "Duplicate timestamp values with different values for other columns."
-        ts_series = pd.to_datetime(dataframe[dataframe.columns[0]])
-        inferred_freq = pd.infer_freq(ts_series)
-        if inferred_freq is None:
-            logger.warning(
-                "Missing timestamps detected. To avoid error with estimators, set estimator list to ['prophet']. "
-            )
-        if y_train_all is not None:
-            return dataframe.iloc[:, :-1], dataframe.iloc[:, -1]
-        return dataframe
-
-    def _validate_data(
-        self,
-        X_train_all,
-        y_train_all,
-        dataframe,
-        label,
-        X_val=None,
-        y_val=None,
-        groups_val=None,
-        groups=None,
-    ):
-
-        if X_train_all is not None and y_train_all is not None:
-            assert (
-                isinstance(X_train_all, np.ndarray)
-                or issparse(X_train_all)
-                or isinstance(X_train_all, pd.DataFrame)
-            ), (
-                "X_train_all must be a numpy array, a pandas dataframe, "
-                "or Scipy sparse matrix."
-            )
-            assert isinstance(y_train_all, np.ndarray) or isinstance(
-                y_train_all, pd.Series
-            ), "y_train_all must be a numpy array or a pandas series."
-            assert (
-                X_train_all.size != 0 and y_train_all.size != 0
-            ), "Input data must not be empty."
-            if isinstance(X_train_all, np.ndarray) and len(X_train_all.shape) == 1:
-                X_train_all = np.reshape(X_train_all, (X_train_all.size, 1))
-            if isinstance(y_train_all, np.ndarray):
-                y_train_all = y_train_all.flatten()
-            assert (
-                X_train_all.shape[0] == y_train_all.shape[0]
-            ), "# rows in X_train must match length of y_train."
-            self._df = isinstance(X_train_all, pd.DataFrame)
-            self._nrow, self._ndim = X_train_all.shape
-            if self._state.task in TS_FORECAST:
-                X_train_all = pd.DataFrame(X_train_all)
-                X_train_all, y_train_all = self._validate_ts_data(
-                    X_train_all, y_train_all
-                )
-            X, y = X_train_all, y_train_all
-        elif dataframe is not None and label is not None:
-            assert isinstance(
-                dataframe, pd.DataFrame
-            ), "dataframe must be a pandas DataFrame"
-            assert label in dataframe.columns, "label must a column name in dataframe"
-            self._df = True
-            if self._state.task in TS_FORECAST:
-                dataframe = self._validate_ts_data(dataframe)
-            X = dataframe.drop(columns=label)
-            self._nrow, self._ndim = X.shape
-            y = dataframe[label]
-        else:
-            raise ValueError("either X_train+y_train or dataframe+label are required")
-
-        # check the validity of input dimensions for NLP tasks, so need to check _is_nlp_task not estimator
-        if _is_nlp_task(self._state.task):
-            from .nlp.utils import is_a_list_of_str
-
-            is_all_str = True
-            is_all_list = True
-            for column in X.columns:
-                assert X[column].dtype.name in (
-                    "object",
-                    "string",
-                ), "If the task is an NLP task, X can only contain text columns"
-                for each_cell in X[column]:
-                    if each_cell is not None:
-                        is_str = isinstance(each_cell, str)
-                        is_list_of_int = isinstance(each_cell, list) and all(
-                            isinstance(x, int) for x in each_cell
-                        )
-                        is_list_of_str = is_a_list_of_str(each_cell)
-                        if self._state.task == TOKENCLASSIFICATION:
-                            assert is_list_of_str, (
-                                "For the token-classification task, the input column needs to be a list of string,"
-                                "instead of string, e.g., ['EU', 'rejects','German', 'call','to','boycott','British','lamb','.',].",
-                                "For more examples, please refer to test/nlp/test_autohf_tokenclassification.py",
-                            )
-                        else:
-                            assert is_str or is_list_of_int, (
-                                "Each column of the input must either be str (untokenized) "
-                                "or a list of integers (tokenized)"
-                            )
-                        is_all_str &= is_str
-                        is_all_list &= is_list_of_int or is_list_of_str
-            assert is_all_str or is_all_list, (
-                "Currently FLAML only supports two modes for NLP: either all columns of X are string (non-tokenized), "
-                "or all columns of X are integer ids (tokenized)"
-            )
-
-        if issparse(X_train_all) or self._skip_transform:
-            self._transformer = self._label_transformer = False
-            self._X_train_all, self._y_train_all = X, y
-        else:
-            from .data import DataTransformer
-
-            self._transformer = DataTransformer()
-
-            self._X_train_all, self._y_train_all = self._transformer.fit_transform(
-                X, y, self._state.task
-            )
-            self._label_transformer = self._transformer.label_transformer
-            if self._state.task == TOKENCLASSIFICATION:
-                if hasattr(self._label_transformer, "label_list"):
-                    self._state.fit_kwargs.update(
-                        {"label_list": self._label_transformer.label_list}
-                    )
-                elif "label_list" not in self._state.fit_kwargs:
-                    for each_fit_kwargs in self._state.fit_kwargs_by_estimator.values():
-                        assert (
-                            "label_list" in each_fit_kwargs
-                        ), "For the token-classification task, you must either (1) pass token labels; or (2) pass id labels and the label list. "
-                        "Please refer to the documentation for more details: https://microsoft.github.io/FLAML/docs/Examples/AutoML-NLP#a-simple-token-classification-example"
-            self._feature_names_in_ = (
-                self._X_train_all.columns.to_list()
-                if hasattr(self._X_train_all, "columns")
-                else None
-            )
-
-        self._sample_weight_full = self._state.fit_kwargs.get(
-            "sample_weight"
-        )  # NOTE: _validate_data is before kwargs is updated to fit_kwargs_by_estimator
-        if X_val is not None and y_val is not None:
-            assert (
-                isinstance(X_val, np.ndarray)
-                or issparse(X_val)
-                or isinstance(X_val, pd.DataFrame)
-            ), (
-                "X_val must be None, a numpy array, a pandas dataframe, "
-                "or Scipy sparse matrix."
-            )
-            assert isinstance(y_val, np.ndarray) or isinstance(
-                y_val, pd.Series
-            ), "y_val must be None, a numpy array or a pandas series."
-            assert X_val.size != 0 and y_val.size != 0, (
-                "Validation data are expected to be nonempty. "
-                "Use None for X_val and y_val if no validation data."
-            )
-            if isinstance(y_val, np.ndarray):
-                y_val = y_val.flatten()
-            assert (
-                X_val.shape[0] == y_val.shape[0]
-            ), "# rows in X_val must match length of y_val."
-            if self._transformer:
-                self._state.X_val = self._transformer.transform(X_val)
-            else:
-                self._state.X_val = X_val
-            # If it's NLG_TASKS, y_val is a pandas series containing the output sequence tokens,
-            # so we cannot use label_transformer.transform to process it
-            if self._label_transformer:
-                self._state.y_val = self._label_transformer.transform(y_val)
-            else:
-                self._state.y_val = y_val
-        else:
-            self._state.X_val = self._state.y_val = None
-        if groups is not None and len(groups) != self._nrow:
-            # groups is given as group counts
-            self._state.groups = np.concatenate([[i] * c for i, c in enumerate(groups)])
-            assert (
-                len(self._state.groups) == self._nrow
-            ), "the sum of group counts must match the number of examples"
-            self._state.groups_val = (
-                np.concatenate([[i] * c for i, c in enumerate(groups_val)])
-                if groups_val is not None
-                else None
-            )
-        else:
-            self._state.groups_val = groups_val
-            self._state.groups = groups
-
-    def _prepare_data(self, eval_method, split_ratio, n_splits):
-
-        X_val, y_val = self._state.X_val, self._state.y_val
-        if issparse(X_val):
-            X_val = X_val.tocsr()
-        X_train_all, y_train_all = self._X_train_all, self._y_train_all
-        if issparse(X_train_all):
-            X_train_all = X_train_all.tocsr()
-        if (
-            self._state.task in CLASSIFICATION
-            and self._auto_augment
-            and self._state.fit_kwargs.get("sample_weight")
-            is None  # NOTE: _prepare_data is before kwargs is updated to fit_kwargs_by_estimator
-            and self._split_type in ["stratified", "uniform"]
-            and self._state.task != TOKENCLASSIFICATION
-        ):
-            # logger.info(f"label {pd.unique(y_train_all)}")
-            label_set, counts = np.unique(y_train_all, return_counts=True)
-            # augment rare classes
-            rare_threshld = 20
-            rare = counts < rare_threshld
-            rare_label, rare_counts = label_set[rare], counts[rare]
-            for i, label in enumerate(rare_label):
-                count = rare_count = rare_counts[i]
-                rare_index = y_train_all == label
-                n = len(y_train_all)
-                while count < rare_threshld:
-                    if self._df:
-                        X_train_all = concat(
-                            X_train_all, X_train_all.iloc[:n].loc[rare_index]
-                        )
-                    else:
-                        X_train_all = concat(
-                            X_train_all, X_train_all[:n][rare_index, :]
-                        )
-                    if isinstance(y_train_all, pd.Series):
-                        y_train_all = concat(
-                            y_train_all, y_train_all.iloc[:n].loc[rare_index]
-                        )
-                    else:
-                        y_train_all = np.concatenate(
-                            [y_train_all, y_train_all[:n][rare_index]]
-                        )
-                    count += rare_count
-                logger.info(f"class {label} augmented from {rare_count} to {count}")
-        SHUFFLE_SPLIT_TYPES = ["uniform", "stratified"]
-        if self._split_type in SHUFFLE_SPLIT_TYPES:
-            if self._sample_weight_full is not None:
-                X_train_all, y_train_all, self._state.sample_weight_all = shuffle(
-                    X_train_all,
-                    y_train_all,
-                    self._sample_weight_full,
-                    random_state=RANDOM_SEED,
-                )
-                self._state.fit_kwargs[
-                    "sample_weight"
-                ] = (
-                    self._state.sample_weight_all
-                )  # NOTE: _prepare_data is before kwargs is updated to fit_kwargs_by_estimator
-                if isinstance(self._state.sample_weight_all, pd.Series):
-                    self._state.sample_weight_all.reset_index(drop=True, inplace=True)
-            else:
-                X_train_all, y_train_all = shuffle(
-                    X_train_all, y_train_all, random_state=RANDOM_SEED
-                )
-            if self._df:
-                X_train_all.reset_index(drop=True, inplace=True)
-            if isinstance(y_train_all, pd.Series):
-                y_train_all.reset_index(drop=True, inplace=True)
-
-        X_train, y_train = X_train_all, y_train_all
-        self._state.groups_all = self._state.groups
-        if X_val is None and eval_method == "holdout":
-            # if eval_method = holdout, make holdout data
-            if self._split_type == "time":
-                if self._state.task in TS_FORECAST:
-                    period = self._state.fit_kwargs[
-                        "period"
-                    ]  # NOTE: _prepare_data is before kwargs is updated to fit_kwargs_by_estimator
-                    if self._state.task == TS_FORECASTPANEL:
-                        X_train_all["time_idx"] -= X_train_all["time_idx"].min()
-                        X_train_all["time_idx"] = X_train_all["time_idx"].astype("int")
-                        ids = self._state.fit_kwargs["group_ids"].copy()
-                        ids.append(TS_TIMESTAMP_COL)
-                        ids.append("time_idx")
-                        y_train_all = pd.DataFrame(y_train_all)
-                        y_train_all[ids] = X_train_all[ids]
-                        X_train_all = X_train_all.sort_values(ids)
-                        y_train_all = y_train_all.sort_values(ids)
-                        training_cutoff = X_train_all["time_idx"].max() - period
-                        X_train = X_train_all[lambda x: x.time_idx <= training_cutoff]
-                        y_train = y_train_all[
-                            lambda x: x.time_idx <= training_cutoff
-                        ].drop(columns=ids)
-                        X_val = X_train_all[lambda x: x.time_idx > training_cutoff]
-                        y_val = y_train_all[
-                            lambda x: x.time_idx > training_cutoff
-                        ].drop(columns=ids)
-                    else:
-                        num_samples = X_train_all.shape[0]
-                        assert (
-                            period < num_samples
-                        ), f"period={period}>#examples={num_samples}"
-                        split_idx = num_samples - period
-                        X_train = X_train_all[:split_idx]
-                        y_train = y_train_all[:split_idx]
-                        X_val = X_train_all[split_idx:]
-                        y_val = y_train_all[split_idx:]
-                else:
-                    if (
-                        "sample_weight" in self._state.fit_kwargs
-                    ):  # NOTE: _prepare_data is before kwargs is updated to fit_kwargs_by_estimator
-                        (
-                            X_train,
-                            X_val,
-                            y_train,
-                            y_val,
-                            self._state.fit_kwargs[
-                                "sample_weight"
-                            ],  # NOTE: _prepare_data is before kwargs is updated to fit_kwargs_by_estimator
-                            self._state.weight_val,
-                        ) = train_test_split(
-                            X_train_all,
-                            y_train_all,
-                            self._state.fit_kwargs[
-                                "sample_weight"
-                            ],  # NOTE: _prepare_data is before kwargs is updated to fit_kwargs_by_estimator
-                            test_size=split_ratio,
-                            shuffle=False,
-                        )
-                    else:
-                        X_train, X_val, y_train, y_val = train_test_split(
-                            X_train_all,
-                            y_train_all,
-                            test_size=split_ratio,
-                            shuffle=False,
-                        )
-            elif self._split_type == "group":
-                gss = GroupShuffleSplit(
-                    n_splits=1, test_size=split_ratio, random_state=RANDOM_SEED
-                )
-                for train_idx, val_idx in gss.split(
-                    X_train_all, y_train_all, self._state.groups_all
-                ):
-                    if self._df:
-                        X_train = X_train_all.iloc[train_idx]
-                        X_val = X_train_all.iloc[val_idx]
-                    else:
-                        X_train, X_val = X_train_all[train_idx], X_train_all[val_idx]
-                    y_train, y_val = y_train_all[train_idx], y_train_all[val_idx]
-                    self._state.groups = self._state.groups_all[train_idx]
-                    self._state.groups_val = self._state.groups_all[val_idx]
-            elif self._state.task in CLASSIFICATION:
-                # for classification, make sure the labels are complete in both
-                # training and validation data
-                label_set, first = np.unique(y_train_all, return_index=True)
-                rest = []
-                last = 0
-                first.sort()
-                for i in range(len(first)):
-                    rest.extend(range(last, first[i]))
-                    last = first[i] + 1
-                rest.extend(range(last, len(y_train_all)))
-                X_first = X_train_all.iloc[first] if self._df else X_train_all[first]
-                X_rest = X_train_all.iloc[rest] if self._df else X_train_all[rest]
-                y_rest = y_train_all[rest]
-                stratify = y_rest if self._split_type == "stratified" else None
-                if (
-                    "sample_weight" in self._state.fit_kwargs
-                ):  # NOTE: _prepare_data is before kwargs is updated to fit_kwargs_by_estimator
-                    (
-                        X_train,
-                        X_val,
-                        y_train,
-                        y_val,
-                        weight_train,
-                        weight_val,
-                    ) = train_test_split(
-                        X_rest,
-                        y_rest,
-                        self._state.fit_kwargs["sample_weight"][
-                            rest
-                        ],  # NOTE: _prepare_data is before kwargs is updated to fit_kwargs_by_estimator
-                        test_size=split_ratio,
-                        stratify=stratify,
-                        random_state=RANDOM_SEED,
-                    )
-                    weight1 = self._state.fit_kwargs["sample_weight"][
-                        first
-                    ]  # NOTE: _prepare_data is before kwargs is updated to fit_kwargs_by_estimator
-                    self._state.weight_val = concat(weight1, weight_val)
-                    self._state.fit_kwargs[
-                        "sample_weight"
-                    ] = concat(  # NOTE: _prepare_data is before kwargs is updated to fit_kwargs_by_estimator
-                        weight1, weight_train
-                    )
-                else:
-                    X_train, X_val, y_train, y_val = train_test_split(
-                        X_rest,
-                        y_rest,
-                        test_size=split_ratio,
-                        stratify=stratify,
-                        random_state=RANDOM_SEED,
-                    )
-                X_train = concat(X_first, X_train)
-                y_train = (
-                    concat(label_set, y_train)
-                    if self._df
-                    else np.concatenate([label_set, y_train])
-                )
-                X_val = concat(X_first, X_val)
-                y_val = (
-                    concat(label_set, y_val)
-                    if self._df
-                    else np.concatenate([label_set, y_val])
-                )
-            elif self._state.task in REGRESSION:
-                if (
-                    "sample_weight" in self._state.fit_kwargs
-                ):  # NOTE: _prepare_data is before kwargs is updated to fit_kwargs_by_estimator
-                    (
-                        X_train,
-                        X_val,
-                        y_train,
-                        y_val,
-                        self._state.fit_kwargs[
-                            "sample_weight"
-                        ],  # NOTE: _prepare_data is before kwargs is updated to fit_kwargs_by_estimator
-                        self._state.weight_val,
-                    ) = train_test_split(
-                        X_train_all,
-                        y_train_all,
-                        self._state.fit_kwargs[
-                            "sample_weight"
-                        ],  # NOTE: _prepare_data is before kwargs is updated to fit_kwargs_by_estimator
-                        test_size=split_ratio,
-                        random_state=RANDOM_SEED,
-                    )
-                else:
-                    X_train, X_val, y_train, y_val = train_test_split(
-                        X_train_all,
-                        y_train_all,
-                        test_size=split_ratio,
-                        random_state=RANDOM_SEED,
-                    )
-        self._state.data_size = X_train.shape
-        self.data_size_full = len(y_train_all)
-        self._state.X_train, self._state.y_train = X_train, y_train
-        self._state.X_val, self._state.y_val = X_val, y_val
-        self._state.X_train_all = X_train_all
-        self._state.y_train_all = y_train_all
-        if eval_method == "holdout":
-            self._state.kf = None
-            return
-        if self._split_type == "group":
-            # logger.info("Using GroupKFold")
-            assert (
-                len(self._state.groups_all) == y_train_all.size
-            ), "the length of groups must match the number of examples"
-            assert (
-                len(np.unique(self._state.groups_all)) >= n_splits
-            ), "the number of groups must be equal or larger than n_splits"
-            self._state.kf = GroupKFold(n_splits)
-        elif self._split_type == "stratified":
-            # logger.info("Using StratifiedKFold")
-            assert y_train_all.size >= n_splits, (
-                f"{n_splits}-fold cross validation"
-                f" requires input data with at least {n_splits} examples."
-            )
-            assert y_train_all.size >= 2 * n_splits, (
-                f"{n_splits}-fold cross validation with metric=r2 "
-                f"requires input data with at least {n_splits*2} examples."
-            )
-            self._state.kf = RepeatedStratifiedKFold(
-                n_splits=n_splits, n_repeats=1, random_state=RANDOM_SEED
-            )
-        elif self._split_type == "time":
-            # logger.info("Using TimeSeriesSplit")
-            if (
-                self._state.task in TS_FORECAST
-                and self._state.task is not TS_FORECASTPANEL
-            ):
-                period = self._state.fit_kwargs[
-                    "period"
-                ]  # NOTE: _prepare_data is before kwargs is updated to fit_kwargs_by_estimator
-                if period * (n_splits + 1) > y_train_all.size:
-                    n_splits = int(y_train_all.size / period - 1)
-                    assert n_splits >= 2, (
-                        f"cross validation for forecasting period={period}"
-                        f" requires input data with at least {3 * period} examples."
-                    )
-                    logger.info(f"Using nsplits={n_splits} due to data size limit.")
-                self._state.kf = TimeSeriesSplit(n_splits=n_splits, test_size=period)
-            elif self._state.task is TS_FORECASTPANEL:
-                n_groups = X_train.groupby(
-                    self._state.fit_kwargs.get("group_ids")
-                ).ngroups
-                period = self._state.fit_kwargs.get("period")
-                self._state.kf = TimeSeriesSplit(
-                    n_splits=n_splits, test_size=period * n_groups
-                )
-            else:
-                self._state.kf = TimeSeriesSplit(n_splits=n_splits)
-        elif isinstance(self._split_type, str):
-            # logger.info("Using RepeatedKFold")
-            self._state.kf = RepeatedKFold(
-                n_splits=n_splits, n_repeats=1, random_state=RANDOM_SEED
-            )
-        else:
-            # logger.info("Using splitter object")
-            self._state.kf = self._split_type
-        if isinstance(self._state.kf, (GroupKFold, StratifiedGroupKFold)):
-            # self._split_type is either "group", a GroupKFold object, or a StratifiedGroupKFold object
-            self._state.kf.groups = self._state.groups_all
-
->>>>>>> 67114614
     def add_learner(self, learner_name, learner_class):
         """Add a customized learner.
 
@@ -1373,7 +805,9 @@
             if preserve_checkpoint is None
             else preserve_checkpoint
         )
-        task.validate_data(self, self._state, X_train, y_train, dataframe, label, groups=groups)
+        task.validate_data(
+            self, self._state, X_train, y_train, dataframe, label, groups=groups
+        )
 
         logger.info("log file name {}".format(log_file_name))
 
@@ -2275,7 +1709,16 @@
         self._state.weight_val = sample_weight_val
 
         task.validate_data(
-            self, self._state, X_train, y_train, dataframe, label, X_val, y_val, groups_val, groups
+            self,
+            self._state,
+            X_train,
+            y_train,
+            dataframe,
+            label,
+            X_val,
+            y_val,
+            groups_val,
+            groups,
         )
         self._search_states = {}  # key: estimator name; value: SearchState
         self._random = np.random.RandomState(RANDOM_SEED)
