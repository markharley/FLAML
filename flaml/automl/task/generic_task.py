import os
import logging
import time
from typing import List, Optional

import pandas as pd
import numpy as np
from scipy.sparse import issparse
from sklearn.utils import shuffle
from sklearn.model_selection import (
    train_test_split,
    RepeatedStratifiedKFold,
    RepeatedKFold,
    GroupKFold,
    TimeSeriesSplit,
    GroupShuffleSplit,
    StratifiedGroupKFold,
)

from flaml.automl.data import TS_TIMESTAMP_COL, concat
<<<<<<< HEAD
from flaml.automl.ml import EstimatorSubclass, get_val_loss, default_cv_score_agg_func

=======
from flaml.automl.ml import EstimatorSubclass, default_cv_score_agg_func, get_val_loss
from flaml.automl.model import (
    XGBoostSklearnEstimator,
    XGBoostLimitDepthEstimator,
    RandomForestEstimator,
    LGBMEstimator,
    LRL1Classifier,
    LRL2Classifier,
    CatBoostEstimator,
    ExtraTreesEstimator,
    KNeighborsEstimator,
    TransformersEstimator,
    TransformersEstimatorModelSelection,
    SparkLGBMEstimator,
)
>>>>>>> 89da8f74
from flaml.automl.task.task import (
    Task,
    get_classification_objective,
    TS_FORECAST,
    TS_FORECASTPANEL,
)
from flaml.config import RANDOM_SEED

try:
    os.environ["PYARROW_IGNORE_TIMEZONE"] = "1"
    from pyspark.sql.functions import col
    import pyspark.pandas as ps
    from pyspark.pandas import DataFrame as psDataFrame, Series as psSeries
    from pyspark.pandas.config import set_option, reset_option
    from flaml.automl.spark.utils import (
        to_pandas_on_spark,
        iloc_pandas_on_spark,
        spark_kFold,
        train_test_split_pyspark,
        unique_pandas_on_spark,
        unique_value_first_index,
        len_labels,
    )
    from flaml.automl.spark.metrics import spark_metric_loss_score
except ImportError:
    train_test_split_pyspark = None
    unique_pandas_on_spark = None
    iloc_pandas_on_spark = None
    from flaml.automl.utils import (
        len_labels,
        unique_value_first_index,
    )

    ps = None

    class psDataFrame:
        pass

    class psSeries:
        pass


logger = logging.getLogger(__name__)


class GenericTask(Task):
<<<<<<< HEAD
    @property
    def estimators(self):
        # put this into a function to avoid circular dependency
        from flaml.automl.model import (
            XGBoostSklearnEstimator,
            XGBoostLimitDepthEstimator,
            RandomForestEstimator,
            LGBMEstimator,
            LRL1Classifier,
            LRL2Classifier,
            CatBoostEstimator,
            ExtraTreesEstimator,
            KNeighborsEstimator,
            TransformersEstimator,
            TransformersEstimatorModelSelection,
        )

        return {
            "xgboost": XGBoostSklearnEstimator,
            "xgb_limitdepth": XGBoostLimitDepthEstimator,
            "rf": RandomForestEstimator,
            "lgbm": LGBMEstimator,
            "lrl1": LRL1Classifier,
            "lrl2": LRL2Classifier,
            "catboost": CatBoostEstimator,
            "extra_tree": ExtraTreesEstimator,
            "kneighbor": KNeighborsEstimator,
            "transformer": TransformersEstimator,
            "transformer_ms": TransformersEstimatorModelSelection,
        }
=======
    estimators = {
        "xgboost": XGBoostSklearnEstimator,
        "xgb_limitdepth": XGBoostLimitDepthEstimator,
        "rf": RandomForestEstimator,
        "lgbm": LGBMEstimator,
        "lrl1": LRL1Classifier,
        "lrl2": LRL2Classifier,
        "catboost": CatBoostEstimator,
        "extra_tree": ExtraTreesEstimator,
        "kneighbor": KNeighborsEstimator,
        "transformer": TransformersEstimator,
        "transformer_ms": TransformersEstimatorModelSelection,
        "lgbm_spark": SparkLGBMEstimator,
    }
>>>>>>> 89da8f74

    def validate_data(
        self,
        automl,
        state,
        X_train_all,
        y_train_all,
        dataframe,
        label,
        X_val=None,
        y_val=None,
        groups_val=None,
        groups=None,
    ):
        if X_train_all is not None and y_train_all is not None:
            assert isinstance(
                X_train_all, (np.ndarray, pd.DataFrame, psDataFrame)
            ) or issparse(X_train_all), (
                "X_train_all must be a numpy array, a pandas dataframe, "
                "a Scipy sparse matrix or a pyspark.pandas dataframe."
            )
            assert isinstance(
                y_train_all, (np.ndarray, pd.Series, psSeries)
            ), "y_train_all must be a numpy array, a pandas series or a pyspark.pandas series."
            assert (
                X_train_all.size != 0 and y_train_all.size != 0
            ), "Input data must not be empty."
            if isinstance(X_train_all, np.ndarray) and len(X_train_all.shape) == 1:
                X_train_all = np.reshape(X_train_all, (X_train_all.size, 1))
            if isinstance(y_train_all, np.ndarray):
                y_train_all = y_train_all.flatten()
            assert (
                X_train_all.shape[0] == y_train_all.shape[0]
            ), "# rows in X_train must match length of y_train."
            if isinstance(X_train_all, psDataFrame):
                X_train_all = (
                    X_train_all.spark.cache()
                )  # cache data to improve compute speed
                y_train_all = y_train_all.to_frame().spark.cache()[y_train_all.name]
                logger.debug(
                    f"X_train_all and y_train_all cached, shape of X_train_all: {X_train_all.shape}"
                )
            automl._df = isinstance(X_train_all, (pd.DataFrame, psDataFrame))
            automl._nrow, automl._ndim = X_train_all.shape
            if self.is_ts_forecast():
                X_train_all = (
                    pd.DataFrame(X_train_all)
                    if isinstance(X_train_all, np.ndarray)
                    else X_train_all
                )
                X_train_all, y_train_all = self._validate_ts_data(
                    X_train_all, y_train_all
                )
            X, y = X_train_all, y_train_all
        elif dataframe is not None and label is not None:
            assert isinstance(
                dataframe, (pd.DataFrame, psDataFrame)
            ), "dataframe must be a pandas DataFrame or a pyspark.pandas DataFrame."
            assert (
                label in dataframe.columns
            ), f"The provided label column name `{label}` doesn't exist in the provided dataframe."
            if isinstance(dataframe, psDataFrame):
                dataframe = (
                    dataframe.spark.cache()
                )  # cache data to improve compute speed
                logger.debug(f"dataframe cached, shape of dataframe: {dataframe.shape}")
            automl._df = True
            if self.is_ts_forecast():
                dataframe = self._validate_ts_data(dataframe)
            # TODO: to support pyspark.sql.DataFrame and pure dataframe mode
            X = dataframe.drop(columns=label)
            automl._nrow, automl._ndim = X.shape
            y = dataframe[label]
        else:
            raise ValueError("either X_train+y_train or dataframe+label are required")

        # check the validity of input dimensions for NLP tasks, so need to check _is_nlp_task not estimator
        if self.is_nlp():
            from flaml.automl.nlp.utils import is_a_list_of_str

            is_all_str = True
            is_all_list = True
            for column in X.columns:
                assert X[column].dtype.name in (
                    "object",
                    "string",
                ), "If the task is an NLP task, X can only contain text columns"
                for _, each_cell in X[column].items():
                    if each_cell is not None:
                        is_str = isinstance(each_cell, str)
                        is_list_of_int = isinstance(each_cell, list) and all(
                            isinstance(x, int) for x in each_cell
                        )
                        is_list_of_str = is_a_list_of_str(each_cell)
                        if self.is_token_classification():
                            assert is_list_of_str, (
                                "For the token-classification task, the input column needs to be a list of string,"
                                "instead of string, e.g., ['EU', 'rejects','German', 'call','to','boycott','British','lamb','.',].",
                                "For more examples, please refer to test/nlp/test_autohf_tokenclassification.py",
                            )
                        else:
                            assert is_str or is_list_of_int, (
                                "Each column of the input must either be str (untokenized) "
                                "or a list of integers (tokenized)"
                            )
                        is_all_str &= is_str
                        is_all_list &= is_list_of_int or is_list_of_str
            assert is_all_str or is_all_list, (
                "Currently FLAML only supports two modes for NLP: either all columns of X are string (non-tokenized), "
                "or all columns of X are integer ids (tokenized)"
            )
        if isinstance(X, psDataFrame):
            # TODO: support pyspark.pandas dataframe in DataTransformer
            automl._skip_transform = True
        if automl._skip_transform or issparse(X_train_all):
            automl._transformer = automl._label_transformer = False
            automl._X_train_all, automl._y_train_all = X, y
        else:
            from flaml.automl.data import DataTransformer

            automl._transformer = DataTransformer()

            (
                automl._X_train_all,
                automl._y_train_all,
            ) = automl._transformer.fit_transform(X, y, self)
            automl._label_transformer = automl._transformer.label_transformer
            if self.is_token_classification():
                if hasattr(automl._label_transformer, "label_list"):
                    state.fit_kwargs.update(
                        {"label_list": automl._label_transformer.label_list}
                    )
                elif "label_list" not in state.fit_kwargs:
                    for each_fit_kwargs in state.fit_kwargs_by_estimator.values():
                        assert (
                            "label_list" in each_fit_kwargs
                        ), "For the token-classification task, you must either (1) pass token labels; or (2) pass id labels and the label list. "
                        "Please refer to the documentation for more details: https://microsoft.github.io/FLAML/docs/Examples/AutoML-NLP#a-simple-token-classification-example"
            automl._feature_names_in_ = (
                automl._X_train_all.columns.to_list()
                if hasattr(automl._X_train_all, "columns")
                else None
            )

        automl._sample_weight_full = state.fit_kwargs.get(
            "sample_weight"
        )  # NOTE: _validate_data is before kwargs is updated to fit_kwargs_by_estimator
        if X_val is not None and y_val is not None:
            assert isinstance(
                X_val, (np.ndarray, pd.DataFrame, psDataFrame)
            ) or issparse(X_train_all), (
                "X_val must be None, a numpy array, a pandas dataframe, "
                "a Scipy sparse matrix or a pyspark.pandas dataframe."
            )
            assert isinstance(y_val, (np.ndarray, pd.Series, psSeries)), (
                "y_val must be None, a numpy array, a pandas series "
                "or a pyspark.pandas series."
            )
            assert X_val.size != 0 and y_val.size != 0, (
                "Validation data are expected to be nonempty. "
                "Use None for X_val and y_val if no validation data."
            )
            if isinstance(y_val, np.ndarray):
                y_val = y_val.flatten()
            assert (
                X_val.shape[0] == y_val.shape[0]
            ), "# rows in X_val must match length of y_val."
            if automl._transformer:
                state.X_val = automl._transformer.transform(X_val)
            else:
                state.X_val = X_val
            # If it's NLG_TASKS, y_val is a pandas series containing the output sequence tokens,
            # so we cannot use label_transformer.transform to process it
            if automl._label_transformer:
                state.y_val = automl._label_transformer.transform(y_val)
            else:
                state.y_val = y_val
        else:
            state.X_val = state.y_val = None

        if groups is not None and len(groups) != automl._nrow:
            # groups is given as group counts
            state.groups = np.concatenate([[i] * c for i, c in enumerate(groups)])
            assert (
                len(state.groups) == automl._nrow
            ), "the sum of group counts must match the number of examples"
            state.groups_val = (
                np.concatenate([[i] * c for i, c in enumerate(groups_val)])
                if groups_val is not None
                else None
            )
        else:
            state.groups_val = groups_val
            state.groups = groups

        automl.data_size_full = len(automl._y_train_all)

    @staticmethod
    def _validate_ts_data(
        dataframe,
        y_train_all=None,
    ):
        assert (
            dataframe[dataframe.columns[0]].dtype.name == "datetime64[ns]"
        ), f"For '{TS_FORECAST}' task, the first column must contain timestamp values."
        if y_train_all is not None:
            if isinstance(y_train_all, pd.Series):
                y_df = pd.DataFrame(y_train_all)
            elif isinstance(y_train_all, np.ndarray):
                y_df = pd.DataFrame(y_train_all, columns=["labels"])
            elif isinstance(y_train_all, (psDataFrame, psSeries)):
                # TODO: optimize this
                set_option("compute.ops_on_diff_frames", True)
                y_df = y_train_all
            dataframe = dataframe.join(y_df)
        duplicates = dataframe.duplicated()
        if isinstance(dataframe, psDataFrame):
            if duplicates.any():
                logger.warning("Duplicate timestamp values found in timestamp column.")
                dataframe = dataframe.drop_duplicates()
                logger.warning("Removed duplicate rows based on all columns")
                assert (
                    dataframe[[dataframe.columns[0]]].duplicated().any() is False
                ), "Duplicate timestamp values with different values for other columns."
            ts_series = ps.to_datetime(dataframe[dataframe.columns[0]])
            inferred_freq = None  # TODO: `pd.infer_freq()` is not implemented yet.
        else:
            if any(duplicates):
                logger.warning(
                    "Duplicate timestamp values found in timestamp column. "
                    f"\n{dataframe.loc[duplicates, dataframe][dataframe.columns[0]]}"
                )
                dataframe = dataframe.drop_duplicates()
                logger.warning("Removed duplicate rows based on all columns")
                assert (
                    dataframe[[dataframe.columns[0]]].duplicated() is None
                ), "Duplicate timestamp values with different values for other columns."
            ts_series = pd.to_datetime(dataframe[dataframe.columns[0]])
            inferred_freq = pd.infer_freq(ts_series)
        if inferred_freq is None:
            logger.warning(
                "Missing timestamps detected. To avoid error with estimators, set estimator list to ['prophet']. "
            )
        if y_train_all is not None:
            return dataframe.iloc[:, :-1], dataframe.iloc[:, -1]
        return dataframe

    @staticmethod
    def _split_pyspark(state, X_train_all, y_train_all, split_ratio, stratify=None):
        # TODO: optimize this
        set_option("compute.ops_on_diff_frames", True)
        if not isinstance(y_train_all, (psDataFrame, psSeries)):
            raise ValueError("y_train_all must be a pyspark.pandas dataframe or series")
        df_all_in_one = X_train_all.join(y_train_all)
        stratify_column = (
            y_train_all.name
            if isinstance(y_train_all, psSeries)
            else y_train_all.columns[0]
        )
        ret_sample_weight = False
        if (
            "sample_weight" in state.fit_kwargs
        ):  # NOTE: _prepare_data is before kwargs is updated to fit_kwargs_by_estimator
            # fit_kwargs["sample_weight"] is an numpy array
            ps_sample_weight = ps.DataFrame(
                state.fit_kwargs["sample_weight"],
                columns=["sample_weight"],
            )
            df_all_in_one = df_all_in_one.join(ps_sample_weight)
            ret_sample_weight = True
        df_all_train, df_all_val = train_test_split_pyspark(
            df_all_in_one,
            None if stratify is None else stratify_column,
            test_fraction=split_ratio,
            seed=RANDOM_SEED,
        )
        columns_to_drop = [
            c for c in df_all_train.columns if c in [stratify_column, "sample_weight"]
        ]
        X_train = df_all_train.drop(columns_to_drop)
        X_val = df_all_val.drop(columns_to_drop)
        y_train = df_all_train[stratify_column]
        y_val = df_all_val[stratify_column]

        if ret_sample_weight:
            return (
                X_train,
                X_val,
                y_train,
                y_val,
                df_all_train["sample_weight"],
                df_all_val["sample_weight"],
            )
        return X_train, X_val, y_train, y_val

    @staticmethod
    def _train_test_split(
        state, X, y, first=None, rest=None, split_ratio=0.2, stratify=None
    ):
        condition_type = isinstance(X, (psDataFrame, psSeries))
        # NOTE: _prepare_data is before kwargs is updated to fit_kwargs_by_estimator
        condition_param = "sample_weight" in state.fit_kwargs
        if not condition_type and condition_param:
            sample_weight = (
                state.fit_kwargs["sample_weight"]
                if rest is None
                else state.fit_kwargs["sample_weight"][rest]
            )
            (
                X_train,
                X_val,
                y_train,
                y_val,
                weight_train,
                weight_val,
            ) = train_test_split(
                X,
                y,
                sample_weight,
                test_size=split_ratio,
                stratify=stratify,
                random_state=RANDOM_SEED,
            )

            if first is not None:
                weight1 = state.fit_kwargs["sample_weight"][first]
                state.weight_val = concat(weight1, weight_val)
                state.fit_kwargs["sample_weight"] = concat(weight1, weight_train)
            else:
                state.weight_val = weight_val
                state.fit_kwargs["sample_weight"] = weight_train
        elif not condition_type and not condition_param:
            X_train, X_val, y_train, y_val = train_test_split(
                X,
                y,
                test_size=split_ratio,
                stratify=stratify,
                random_state=RANDOM_SEED,
            )
        elif condition_type and condition_param:
            (
                X_train,
                X_val,
                y_train,
                y_val,
                weight_train,
                weight_val,
            ) = GenericTask._split_pyspark(state, X, y, split_ratio, stratify)

            if first is not None:
                weight1 = state.fit_kwargs["sample_weight"][first]
                state.weight_val = concat(weight1, weight_val)
                state.fit_kwargs["sample_weight"] = concat(weight1, weight_train)
            else:
                state.weight_val = weight_val
                state.fit_kwargs["sample_weight"] = weight_train
        else:
            X_train, X_val, y_train, y_val = GenericTask._split_pyspark(
                state, X, y, split_ratio, stratify
            )
        return X_train, X_val, y_train, y_val

    def prepare_data(
        self,
        state,
        X_train_all,
        y_train_all,
        auto_augment,
        eval_method,
        split_type,
        split_ratio,
        n_splits,
        data_is_df,
        sample_weight_full,
    ) -> int:
        X_val, y_val = state.X_val, state.y_val
        if issparse(X_val):
            X_val = X_val.tocsr()
        if issparse(X_train_all):
            X_train_all = X_train_all.tocsr()
        is_spark_dataframe = isinstance(X_train_all, (psDataFrame, psSeries))
        self.is_spark_dataframe = is_spark_dataframe
        if (
            self.is_classification()
            and auto_augment
            and state.fit_kwargs.get("sample_weight")
            is None  # NOTE: _prepare_data is before kwargs is updated to fit_kwargs_by_estimator
            and split_type in ["stratified", "uniform"]
            and not self.is_token_classification()
        ):
            # logger.info(f"label {pd.unique(y_train_all)}")
            if is_spark_dataframe:
                label_set, counts = unique_pandas_on_spark(y_train_all)
                # TODO: optimize this
                set_option("compute.ops_on_diff_frames", True)
            else:
                label_set, counts = np.unique(y_train_all, return_counts=True)
            # augment rare classes
            rare_threshld = 20
            rare = counts < rare_threshld
            rare_label, rare_counts = label_set[rare], counts[rare]
            for i, label in enumerate(rare_label.tolist()):
                count = rare_count = rare_counts[i]
                rare_index = y_train_all == label
                n = len(y_train_all)
                while count < rare_threshld:
                    if data_is_df:
                        X_train_all = concat(
                            X_train_all, X_train_all.iloc[:n].loc[rare_index]
                        )
                    else:
                        X_train_all = concat(
                            X_train_all, X_train_all[:n][rare_index, :]
                        )
                    if isinstance(y_train_all, (pd.Series, psSeries)):
                        y_train_all = concat(
                            y_train_all, y_train_all.iloc[:n].loc[rare_index]
                        )
                    else:
                        y_train_all = np.concatenate(
                            [y_train_all, y_train_all[:n][rare_index]]
                        )
                    count += rare_count
                logger.info(f"class {label} augmented from {rare_count} to {count}")
        SHUFFLE_SPLIT_TYPES = ["uniform", "stratified"]
        if is_spark_dataframe:
            # no need to shuffle pyspark dataframe
            pass
        elif split_type in SHUFFLE_SPLIT_TYPES:
            if sample_weight_full is not None:
                X_train_all, y_train_all, state.sample_weight_all = shuffle(
                    X_train_all,
                    y_train_all,
                    sample_weight_full,
                    random_state=RANDOM_SEED,
                )
                state.fit_kwargs[
                    "sample_weight"
                ] = (
                    state.sample_weight_all
                )  # NOTE: _prepare_data is before kwargs is updated to fit_kwargs_by_estimator
                if isinstance(state.sample_weight_all, pd.Series):
                    state.sample_weight_all.reset_index(drop=True, inplace=True)
            else:
                X_train_all, y_train_all = shuffle(
                    X_train_all, y_train_all, random_state=RANDOM_SEED
                )
            if data_is_df:
                X_train_all.reset_index(drop=True, inplace=True)
            if isinstance(y_train_all, pd.Series):
                y_train_all.reset_index(drop=True, inplace=True)

        X_train, y_train = X_train_all, y_train_all
        state.groups_all = state.groups
        if X_val is None and eval_method == "holdout":
            # if eval_method = holdout, make holdout data
            if split_type == "time":
                if self.is_ts_forecast():
                    period = state.fit_kwargs[
                        "period"
                    ]  # NOTE: _prepare_data is before kwargs is updated to fit_kwargs_by_estimator
                    if self.is_ts_forecastpanel():
                        X_train_all["time_idx"] -= X_train_all["time_idx"].min()
                        X_train_all["time_idx"] = X_train_all["time_idx"].astype("int")
                        ids = state.fit_kwargs["group_ids"].copy()
                        ids.append(TS_TIMESTAMP_COL)
                        ids.append("time_idx")
                        y_train_all = (
                            pd.DataFrame(y_train_all)
                            if not is_spark_dataframe
                            else ps.DataFrame(y_train_all)
                            if isinstance(y_train_all, psSeries)
                            else y_train_all
                        )
                        y_train_all[ids] = X_train_all[ids]
                        X_train_all = X_train_all.sort_values(ids)
                        y_train_all = y_train_all.sort_values(ids)
                        training_cutoff = X_train_all["time_idx"].max() - period
                        X_train = X_train_all[
                            X_train_all["time_idx"] <= training_cutoff
                        ]
                        y_train = y_train_all[
                            y_train_all["time_idx"] <= training_cutoff
                        ].drop(columns=ids)
                        X_val = X_train_all[X_train_all["time_idx"] > training_cutoff]
                        y_val = y_train_all[
                            y_train_all["time_idx"] > training_cutoff
                        ].drop(columns=ids)
                    else:
                        num_samples = X_train_all.shape[0]
                        assert (
                            period < num_samples
                        ), f"period={period}>#examples={num_samples}"
                        split_idx = num_samples - period
                        X_train = X_train_all[:split_idx]
                        y_train = y_train_all[:split_idx]
                        X_val = X_train_all[split_idx:]
                        y_val = y_train_all[split_idx:]
                else:
                    is_sample_weight = "sample_weight" in state.fit_kwargs
                    if not is_spark_dataframe and is_sample_weight:
                        (
                            X_train,
                            X_val,
                            y_train,
                            y_val,
                            state.fit_kwargs[
                                "sample_weight"
                            ],  # NOTE: _prepare_data is before kwargs is updated to fit_kwargs_by_estimator
                            state.weight_val,
                        ) = train_test_split(
                            X_train_all,
                            y_train_all,
                            state.fit_kwargs[
                                "sample_weight"
                            ],  # NOTE: _prepare_data is before kwargs is updated to fit_kwargs_by_estimator
                            test_size=split_ratio,
                            shuffle=False,
                        )
                    elif not is_spark_dataframe and not is_sample_weight:
                        X_train, X_val, y_train, y_val = train_test_split(
                            X_train_all,
                            y_train_all,
                            test_size=split_ratio,
                            shuffle=False,
                        )
                    elif is_spark_dataframe and is_sample_weight:
                        (
                            X_train,
                            X_val,
                            y_train,
                            y_val,
                            state.fit_kwargs[
                                "sample_weight"
                            ],  # NOTE: _prepare_data is before kwargs is updated to fit_kwargs_by_estimator
                            state.weight_val,
                        ) = self._split_pyspark(
                            state, X_train_all, y_train_all, split_ratio
                        )
                    else:
                        X_train, X_val, y_train, y_val = self._split_pyspark(
                            state, X_train_all, y_train_all, split_ratio
                        )
            elif split_type == "group":
                gss = GroupShuffleSplit(
                    n_splits=1, test_size=split_ratio, random_state=RANDOM_SEED
                )
                for train_idx, val_idx in gss.split(
                    X_train_all, y_train_all, state.groups_all
                ):
                    if data_is_df:
                        X_train = X_train_all.iloc[train_idx]
                        X_val = X_train_all.iloc[val_idx]
                    else:
                        X_train, X_val = X_train_all[train_idx], X_train_all[val_idx]
                    y_train, y_val = y_train_all[train_idx], y_train_all[val_idx]
                    state.groups = state.groups_all[train_idx]
                    state.groups_val = state.groups_all[val_idx]
            elif self.is_classification():
                # for classification, make sure the labels are complete in both
                # training and validation data
                label_set, first = unique_value_first_index(y_train_all)
                rest = []
                last = 0
                first.sort()
                for i in range(len(first)):
                    rest.extend(range(last, first[i]))
                    last = first[i] + 1
                rest.extend(range(last, len(y_train_all)))
                X_first = X_train_all.iloc[first] if data_is_df else X_train_all[first]
                X_rest = X_train_all.iloc[rest] if data_is_df else X_train_all[rest]
                y_rest = (
                    y_train_all[rest]
                    if isinstance(y_train_all, np.ndarray)
                    else iloc_pandas_on_spark(y_train_all, rest)
                    if is_spark_dataframe
                    else y_train_all.iloc[rest]
                )
                stratify = y_rest if split_type == "stratified" else None
                X_train, X_val, y_train, y_val = self._train_test_split(
                    state, X_rest, y_rest, first, rest, split_ratio, stratify
                )
                X_train = concat(X_first, X_train)
                y_train = (
                    concat(label_set, y_train)
                    if data_is_df
                    else np.concatenate([label_set, y_train])
                )
                X_val = concat(X_first, X_val)
                y_val = (
                    concat(label_set, y_val)
                    if data_is_df
                    else np.concatenate([label_set, y_val])
                )
            elif self.is_regression():
                X_train, X_val, y_train, y_val = self._train_test_split(
                    state, X_train_all, y_train_all, split_ratio=split_ratio
                )
        state.data_size = X_train.shape
        state.data_size_full = len(y_train_all)
        state.X_train, state.y_train = X_train, y_train
        state.X_val, state.y_val = X_val, y_val
        state.X_train_all = X_train_all
        state.y_train_all = y_train_all
        y_train_all_size = y_train_all.size
        if eval_method == "holdout":
            state.kf = None
            return
        if split_type == "group":
            # logger.info("Using GroupKFold")
            assert (
                len(state.groups_all) == y_train_all_size
            ), "the length of groups must match the number of examples"
            assert (
                len_labels(state.groups_all) >= n_splits
            ), "the number of groups must be equal or larger than n_splits"
            state.kf = GroupKFold(n_splits)
        elif split_type == "stratified":
            # logger.info("Using StratifiedKFold")
            assert y_train_all_size >= n_splits, (
                f"{n_splits}-fold cross validation"
                f" requires input data with at least {n_splits} examples."
            )
            assert y_train_all_size >= 2 * n_splits, (
                f"{n_splits}-fold cross validation with metric=r2 "
                f"requires input data with at least {n_splits*2} examples."
            )
            state.kf = RepeatedStratifiedKFold(
                n_splits=n_splits, n_repeats=1, random_state=RANDOM_SEED
            )
        elif split_type == "time":
            # logger.info("Using TimeSeriesSplit")
            if self.is_ts_forecast() and not self.is_ts_forecastpanel():
                period = state.fit_kwargs[
                    "period"
                ]  # NOTE: _prepare_data is before kwargs is updated to fit_kwargs_by_estimator
                if period * (n_splits + 1) > y_train_all_size:
                    n_splits = int(y_train_all_size / period - 1)
                    assert n_splits >= 2, (
                        f"cross validation for forecasting period={period}"
                        f" requires input data with at least {3 * period} examples."
                    )
                    logger.info(f"Using nsplits={n_splits} due to data size limit.")
                state.kf = TimeSeriesSplit(n_splits=n_splits, test_size=period)
            elif self.is_ts_forecastpanel():
                n_groups = len(
                    X_train.groupby(state.fit_kwargs.get("group_ids")).size()
                )
                period = state.fit_kwargs.get("period")
                state.kf = TimeSeriesSplit(
                    n_splits=n_splits, test_size=period * n_groups
                )
            else:
                state.kf = TimeSeriesSplit(n_splits=n_splits)
            # state.kf = TimeSeriesSplit(n_splits=n_splits)
        elif isinstance(split_type, str):
            # logger.info("Using RepeatedKFold")
            state.kf = RepeatedKFold(
                n_splits=n_splits, n_repeats=1, random_state=RANDOM_SEED
            )
        else:
            # logger.info("Using splitter object")
            state.kf = split_type
        if isinstance(state.kf, (GroupKFold, StratifiedGroupKFold)):
            # self._split_type is either "group", a GroupKFold object, or a StratifiedGroupKFold object
            state.kf.groups = state.groups_all

    def decide_split_type(
        self,
        split_type,
        y_train_all,
        fit_kwargs,
        groups=None,
    ) -> str:
        if self.name == "classification":
            self.name = get_classification_objective(len_labels(y_train_all))
        if not isinstance(split_type, str):
            assert hasattr(split_type, "split") and hasattr(
                split_type, "get_n_splits"
            ), "split_type must be a string or a splitter object with split and get_n_splits methods."
            assert (
                not isinstance(split_type, GroupKFold) or groups is not None
            ), "GroupKFold requires groups to be provided."
            return split_type

        elif self.is_ts_forecast():
            assert split_type in ["auto", "time"]
            assert isinstance(
                fit_kwargs.get("period"),
                int,  # NOTE: _decide_split_type is before kwargs is updated to fit_kwargs_by_estimator
            ), f"missing a required integer 'period' for '{TS_FORECAST}' task."
            if fit_kwargs.get("group_ids"):
                # TODO (MARK) This will likely not play well with the task class
                self.name = TS_FORECASTPANEL
                assert isinstance(
                    fit_kwargs.get("group_ids"), list
                ), f"missing a required List[str] 'group_ids' for '{TS_FORECASTPANEL}' task."
            return "time"

        elif self.is_classification():
            assert split_type in ["auto", "stratified", "uniform", "time", "group"]
            return (
                split_type
                if split_type != "auto"
                else groups is None and "stratified" or "group"
            )

        elif self.is_regression():
            assert split_type in ["auto", "uniform", "time", "group"]
            return split_type if split_type != "auto" else "uniform"

        elif self.is_rank():
            assert groups is not None, "groups must be specified for ranking task."
            assert split_type in ["auto", "group"]
            return "group"

        elif self.is_nlg():
            assert split_type in ["auto", "uniform", "time", "group"]
            return split_type if split_type != "auto" else "uniform"

    def preprocess(self, X, transformer=None):
        if isinstance(X, List):
            try:
                if isinstance(X[0], List):
                    X = [x for x in zip(*X)]
                X = pd.DataFrame(
                    dict(
                        [
                            (transformer._str_columns[idx], X[idx])
                            if isinstance(X[0], List)
                            else (transformer._str_columns[idx], [X[idx]])
                            for idx in range(len(X))
                        ]
                    )
                )
            except IndexError:
                raise IndexError(
                    "Test data contains more columns than training data, exiting"
                )
        elif isinstance(X, int):
            return X
        elif isinstance(X, psDataFrame):
            return X
        elif issparse(X):
            X = X.tocsr()
        if self.is_ts_forecast():
            X = pd.DataFrame(X)
        if transformer:
            X = transformer.transform(X)
        return X

    def evaluate_model_CV(
        self,
        config: dict,
        estimator: EstimatorSubclass,
        X_train_all,
        y_train_all,
        budget,
        kf,
        eval_metric,
        best_val_loss,
        cv_score_agg_func=None,
        log_training_metric=False,
        fit_kwargs: Optional[dict] = None,
        free_mem_ratio=0,
    ):
        if fit_kwargs is None:
            fit_kwargs = {}
        if cv_score_agg_func is None:
            cv_score_agg_func = default_cv_score_agg_func
        start_time = time.time()
        val_loss_folds = []
        log_metric_folds = []
        metric = None
        train_time = pred_time = 0
        total_fold_num = 0
        n = kf.get_n_splits()
        rng = np.random.RandomState(2020)
        budget_per_train = budget and budget / n
        groups = None
        if self.is_classification():
            labels = _, labels = len_labels(y_train_all, return_labels=True)
        else:
            labels = fit_kwargs.get(
                "label_list"
            )  # pass the label list on to compute the evaluation metric
        if "sample_weight" in fit_kwargs:
            weight = fit_kwargs["sample_weight"]
            weight_val = None
        else:
            weight = weight_val = None

        is_spark_dataframe = isinstance(X_train_all, (psDataFrame, psSeries))
        if is_spark_dataframe:
            dataframe = X_train_all.join(y_train_all)
            if weight is not None:
                dataframe = dataframe.join(weight)
            if isinstance(kf, (GroupKFold, StratifiedGroupKFold)):
                groups = kf.groups
                dataframe = dataframe.join(groups)
            kf = spark_kFold(
                dataframe, nFolds=n, foldCol=groups.name if groups is not None else ""
            )
            shuffle = False
        else:
            X_train_split, y_train_split = X_train_all, y_train_all
            shuffle = getattr(kf, "shuffle", not self.is_ts_forecast())
            if isinstance(kf, RepeatedStratifiedKFold):
                kf = kf.split(X_train_split, y_train_split)
            elif isinstance(kf, (GroupKFold, StratifiedGroupKFold)):
                groups = kf.groups
                kf = kf.split(X_train_split, y_train_split, groups)
                shuffle = False
            elif isinstance(kf, TimeSeriesSplit):
                kf = kf.split(X_train_split, y_train_split)
            else:
                kf = kf.split(X_train_split)

        for train_index, val_index in kf:
            if shuffle:
                train_index = rng.permutation(train_index)
            if is_spark_dataframe:
                # cache data to increase compute speed
                X_train = train_index.spark.cache()
                X_val = val_index.spark.cache()
                y_train = X_train.pop(y_train_all.name)
                y_val = X_val.pop(y_train_all.name)
                if weight is not None:
                    weight_val = X_val.pop(weight.name)
                    fit_kwargs["sample_weight"] = X_train.pop(weight.name)
                groups_val = None
            elif isinstance(X_train_all, pd.DataFrame):
                X_train = X_train_split.iloc[train_index]
                X_val = X_train_split.iloc[val_index]
            else:
                X_train, X_val = X_train_split[train_index], X_train_split[val_index]
            if not is_spark_dataframe:
                y_train, y_val = y_train_split[train_index], y_train_split[val_index]
                if weight is not None:
                    fit_kwargs["sample_weight"], weight_val = (
                        weight[train_index],
                        weight[val_index],
                    )
                if groups is not None:
                    fit_kwargs["groups"] = (
                        groups[train_index]
                        if isinstance(groups, np.ndarray)
                        else groups.iloc[train_index]
                    )
                    groups_val = (
                        groups[val_index]
                        if isinstance(groups, np.ndarray)
                        else groups.iloc[val_index]
                    )
                else:
                    groups_val = None

            estimator.cleanup()
            val_loss_i, metric_i, train_time_i, pred_time_i = get_val_loss(
                config,
                estimator,
                X_train,
                y_train,
                X_val,
                y_val,
                weight_val,
                groups_val,
                eval_metric,
                self,
                labels,
                budget_per_train,
                log_training_metric=log_training_metric,
                fit_kwargs=fit_kwargs,
                free_mem_ratio=free_mem_ratio,
            )
            if isinstance(metric_i, dict) and "intermediate_results" in metric_i.keys():
                del metric_i["intermediate_results"]
            if weight is not None:
                fit_kwargs["sample_weight"] = weight
            total_fold_num += 1
            val_loss_folds.append(val_loss_i)
            log_metric_folds.append(metric_i)
            train_time += train_time_i
            pred_time += pred_time_i
            if is_spark_dataframe:
                X_train.spark.unpersist()  # uncache data to free memory
                X_val.spark.unpersist()  # uncache data to free memory
            if budget and time.time() - start_time >= budget:
                break
        val_loss, metric = cv_score_agg_func(val_loss_folds, log_metric_folds)
        n = total_fold_num
        pred_time /= n
        return val_loss, metric, train_time, pred_time

    def default_estimator_list(
        self, estimator_list: List[str], is_spark_dataframe: bool = False
    ) -> List[str]:
        if "auto" != estimator_list:
            n_estimators = len(estimator_list)
            if is_spark_dataframe:
                # For spark dataframe, only estimators ending with '_spark' are supported
                estimator_list = [
                    est for est in estimator_list if est.endswith("_spark")
                ]
                if len(estimator_list) == 0:
                    raise ValueError(
                        "Spark dataframes only support estimator names ending with `_spark`. Non-supported "
                        "estimators are removed. No estimator is left."
                    )
                elif n_estimators != len(estimator_list):
                    logger.warning(
                        "Spark dataframes only support estimator names ending with `_spark`. Non-supported "
                        "estimators are removed."
                    )
            else:
                # For non-spark dataframe, only estimators not ending with '_spark' are supported
                estimator_list = [
                    est for est in estimator_list if not est.endswith("_spark")
                ]
                if len(estimator_list) == 0:
                    raise ValueError(
                        "Non-spark dataframes only support estimator names not ending with `_spark`. Non-supported "
                        "estimators are removed. No estimator is left."
                    )
                elif n_estimators != len(estimator_list):
                    logger.warning(
                        "Non-spark dataframes only support estimator names not ending with `_spark`. Non-supported "
                        "estimators are removed."
                    )
            return estimator_list
        if self.is_rank():
            estimator_list = ["lgbm", "xgboost", "xgb_limitdepth", "lgbm_spark"]
        elif self.is_nlp():
            estimator_list = ["transformer"]
        elif self.is_ts_forecastpanel():
            estimator_list = ["tft"]
        else:
            try:
                import catboost

                estimator_list = [
                    "lgbm",
                    "rf",
                    "catboost",
                    "xgboost",
                    "extra_tree",
                    "xgb_limitdepth",
                    "lgbm_spark",
                ]
            except ImportError:
                estimator_list = [
                    "lgbm",
                    "rf",
                    "xgboost",
                    "extra_tree",
                    "xgb_limitdepth",
                    "lgbm_spark",
                ]
            if self.is_ts_forecast():
                # catboost is removed because it has a `name` parameter, making it incompatible with hcrystalball
                if "catboost" in estimator_list:
                    estimator_list.remove("catboost")
                if self.is_ts_forecastregression():
                    try:
                        import prophet

                        estimator_list += [
                            "prophet",
                            "arima",
                            "sarimax",
                            "holt-winters",
                        ]
                    except ImportError:
                        estimator_list += ["arima", "sarimax", "holt-winters"]
            elif not self.is_regression():
                estimator_list += ["lrl1"]

        estimator_list = [
            est
            for est in estimator_list
            if (
                est.endswith("_spark")
                if is_spark_dataframe
                else not est.endswith("_spark")
            )
        ]
        return estimator_list

    def default_metric(self, metric: str) -> str:
        if "auto" != metric:
            return metric

        if self.is_nlp():
            from flaml.automl.nlp.utils import (
                load_default_huggingface_metric_for_task,
            )

            return load_default_huggingface_metric_for_task(self.name)
        elif self.is_binary():
            return "roc_auc"
        elif self.is_multiclass():
            return "log_loss"
        elif self.is_ts_forecast():
            return "mape"
        elif self.is_rank():
            return "ndcg"
        else:
            return "r2"

    @staticmethod
    def prepare_sample_train_data(automlstate, sample_size):
        return automlstate.prepare_sample_train_data(sample_size)<|MERGE_RESOLUTION|>--- conflicted
+++ resolved
@@ -1,5 +1,6 @@
 import os
 import logging
+import os
 import time
 from typing import List, Optional
 
@@ -18,26 +19,8 @@
 )
 
 from flaml.automl.data import TS_TIMESTAMP_COL, concat
-<<<<<<< HEAD
 from flaml.automl.ml import EstimatorSubclass, get_val_loss, default_cv_score_agg_func
 
-=======
-from flaml.automl.ml import EstimatorSubclass, default_cv_score_agg_func, get_val_loss
-from flaml.automl.model import (
-    XGBoostSklearnEstimator,
-    XGBoostLimitDepthEstimator,
-    RandomForestEstimator,
-    LGBMEstimator,
-    LRL1Classifier,
-    LRL2Classifier,
-    CatBoostEstimator,
-    ExtraTreesEstimator,
-    KNeighborsEstimator,
-    TransformersEstimator,
-    TransformersEstimatorModelSelection,
-    SparkLGBMEstimator,
-)
->>>>>>> 89da8f74
 from flaml.automl.task.task import (
     Task,
     get_classification_objective,
@@ -79,12 +62,10 @@
     class psSeries:
         pass
 
-
 logger = logging.getLogger(__name__)
 
 
 class GenericTask(Task):
-<<<<<<< HEAD
     @property
     def estimators(self):
         # put this into a function to avoid circular dependency
@@ -115,22 +96,6 @@
             "transformer": TransformersEstimator,
             "transformer_ms": TransformersEstimatorModelSelection,
         }
-=======
-    estimators = {
-        "xgboost": XGBoostSklearnEstimator,
-        "xgb_limitdepth": XGBoostLimitDepthEstimator,
-        "rf": RandomForestEstimator,
-        "lgbm": LGBMEstimator,
-        "lrl1": LRL1Classifier,
-        "lrl2": LRL2Classifier,
-        "catboost": CatBoostEstimator,
-        "extra_tree": ExtraTreesEstimator,
-        "kneighbor": KNeighborsEstimator,
-        "transformer": TransformersEstimator,
-        "transformer_ms": TransformersEstimatorModelSelection,
-        "lgbm_spark": SparkLGBMEstimator,
-    }
->>>>>>> 89da8f74
 
     def validate_data(
         self,
