import os
import logging
import time
from typing import List, Optional

import pandas as pd
import numpy as np
from scipy.sparse import issparse
from sklearn.utils import shuffle
from sklearn.model_selection import (
    train_test_split,
    RepeatedStratifiedKFold,
    RepeatedKFold,
    GroupKFold,
    TimeSeriesSplit,
    GroupShuffleSplit,
    StratifiedGroupKFold,
)

from flaml.automl.data import TS_TIMESTAMP_COL, concat
from flaml.automl.ml import EstimatorSubclass, get_val_loss, default_cv_score_agg_func

from flaml.automl.task.task import (
    Task,
    get_classification_objective,
    TS_FORECAST,
    TS_FORECASTPANEL,
)
from flaml.config import RANDOM_SEED

try:
    os.environ["PYARROW_IGNORE_TIMEZONE"] = "1"
    from pyspark.sql.functions import col
    import pyspark.pandas as ps
    from pyspark.pandas import DataFrame as psDataFrame, Series as psSeries
    from pyspark.pandas.config import set_option, reset_option
    from flaml.automl.spark.utils import (
        to_pandas_on_spark,
        iloc_pandas_on_spark,
        spark_kFold,
        train_test_split_pyspark,
        unique_pandas_on_spark,
        unique_value_first_index,
        len_labels,
    )
    from flaml.automl.spark.metrics import spark_metric_loss_score
except ImportError:
    train_test_split_pyspark = None
    unique_pandas_on_spark = None
    iloc_pandas_on_spark = None
    from flaml.automl.utils import (
        len_labels,
        unique_value_first_index,
    )

    ps = None

    class psDataFrame:
        pass

    class psSeries:
        pass


logger = logging.getLogger(__name__)


class GenericTask(Task):
    @property
    def estimators(self):
        # put this into a function to avoid circular dependency
        from flaml.automl.model import (
            XGBoostSklearnEstimator,
            XGBoostLimitDepthEstimator,
            RandomForestEstimator,
            LGBMEstimator,
            LRL1Classifier,
            LRL2Classifier,
            CatBoostEstimator,
            ExtraTreesEstimator,
            KNeighborsEstimator,
            TransformersEstimator,
            TransformersEstimatorModelSelection,
            SparkLGBMEstimator,
        )

        return {
            "xgboost": XGBoostSklearnEstimator,
            "xgb_limitdepth": XGBoostLimitDepthEstimator,
            "rf": RandomForestEstimator,
            "lgbm": LGBMEstimator,
            "lgbm_spark": SparkLGBMEstimator,
            "lrl1": LRL1Classifier,
            "lrl2": LRL2Classifier,
            "catboost": CatBoostEstimator,
            "extra_tree": ExtraTreesEstimator,
            "kneighbor": KNeighborsEstimator,
            "transformer": TransformersEstimator,
            "transformer_ms": TransformersEstimatorModelSelection,
        }

    def validate_data(
        self,
        automl,
        state,
        X_train_all,
        y_train_all,
        dataframe,
        label,
        X_val=None,
        y_val=None,
        groups_val=None,
        groups=None,
    ):
        if X_train_all is not None and y_train_all is not None:
            assert isinstance(X_train_all, (np.ndarray, pd.DataFrame, psDataFrame)) or issparse(X_train_all), (
                "X_train_all must be a numpy array, a pandas dataframe, "
                "a Scipy sparse matrix or a pyspark.pandas dataframe."
            )
            assert isinstance(
                y_train_all, (np.ndarray, pd.Series, psSeries)
            ), "y_train_all must be a numpy array, a pandas series or a pyspark.pandas series."
            assert X_train_all.size != 0 and y_train_all.size != 0, "Input data must not be empty."
            if isinstance(X_train_all, np.ndarray) and len(X_train_all.shape) == 1:
                X_train_all = np.reshape(X_train_all, (X_train_all.size, 1))
            if isinstance(y_train_all, np.ndarray):
                y_train_all = y_train_all.flatten()
            assert X_train_all.shape[0] == y_train_all.shape[0], "# rows in X_train must match length of y_train."
            if isinstance(X_train_all, psDataFrame):
                X_train_all = X_train_all.spark.cache()  # cache data to improve compute speed
                y_train_all = y_train_all.to_frame().spark.cache()[y_train_all.name]
                logger.debug(f"X_train_all and y_train_all cached, shape of X_train_all: {X_train_all.shape}")
            automl._df = isinstance(X_train_all, (pd.DataFrame, psDataFrame))
            automl._nrow, automl._ndim = X_train_all.shape
            if self.is_ts_forecast():
                X_train_all = pd.DataFrame(X_train_all) if isinstance(X_train_all, np.ndarray) else X_train_all
                X_train_all, y_train_all = self._validate_ts_data(X_train_all, y_train_all)
            X, y = X_train_all, y_train_all
        elif dataframe is not None and label is not None:
            assert isinstance(
                dataframe, (pd.DataFrame, psDataFrame)
            ), "dataframe must be a pandas DataFrame or a pyspark.pandas DataFrame."
            assert (
                label in dataframe.columns
            ), f"The provided label column name `{label}` doesn't exist in the provided dataframe."
            if isinstance(dataframe, psDataFrame):
                dataframe = dataframe.spark.cache()  # cache data to improve compute speed
                logger.debug(f"dataframe cached, shape of dataframe: {dataframe.shape}")
            automl._df = True
            if self.is_ts_forecast():
                dataframe = self._validate_ts_data(dataframe)
            # TODO: to support pyspark.sql.DataFrame and pure dataframe mode
            X = dataframe.drop(columns=label)
            automl._nrow, automl._ndim = X.shape
            y = dataframe[label]
        else:
            raise ValueError("either X_train+y_train or dataframe+label are required")

        # check the validity of input dimensions for NLP tasks, so need to check _is_nlp_task not estimator
        if self.is_nlp():
            from flaml.automl.nlp.utils import is_a_list_of_str

            is_all_str = True
            is_all_list = True
            for column in X.columns:
                assert X[column].dtype.name in (
                    "object",
                    "string",
                ), "If the task is an NLP task, X can only contain text columns"
                for _, each_cell in X[column].items():
                    if each_cell is not None:
                        is_str = isinstance(each_cell, str)
                        is_list_of_int = isinstance(each_cell, list) and all(isinstance(x, int) for x in each_cell)
                        is_list_of_str = is_a_list_of_str(each_cell)
                        if self.is_token_classification():
                            assert is_list_of_str, (
                                "For the token-classification task, the input column needs to be a list of string,"
                                "instead of string, e.g., ['EU', 'rejects','German', 'call','to','boycott','British','lamb','.',].",
                                "For more examples, please refer to test/nlp/test_autohf_tokenclassification.py",
                            )
                        else:
                            assert is_str or is_list_of_int, (
                                "Each column of the input must either be str (untokenized) "
                                "or a list of integers (tokenized)"
                            )
                        is_all_str &= is_str
                        is_all_list &= is_list_of_int or is_list_of_str
            assert is_all_str or is_all_list, (
                "Currently FLAML only supports two modes for NLP: either all columns of X are string (non-tokenized), "
                "or all columns of X are integer ids (tokenized)"
            )
        if isinstance(X, psDataFrame):
            # TODO: support pyspark.pandas dataframe in DataTransformer
            automl._skip_transform = True
        if automl._skip_transform or issparse(X_train_all):
            automl._transformer = automl._label_transformer = False
            automl._X_train_all, automl._y_train_all = X, y
        else:
            from flaml.automl.data import DataTransformer

            automl._transformer = DataTransformer()

            (
                automl._X_train_all,
                automl._y_train_all,
            ) = automl._transformer.fit_transform(X, y, self)
            automl._label_transformer = automl._transformer.label_transformer
            if self.is_token_classification():
                if hasattr(automl._label_transformer, "label_list"):
                    state.fit_kwargs.update({"label_list": automl._label_transformer.label_list})
                elif "label_list" not in state.fit_kwargs:
                    for each_fit_kwargs in state.fit_kwargs_by_estimator.values():
                        assert (
                            "label_list" in each_fit_kwargs
                        ), "For the token-classification task, you must either (1) pass token labels; or (2) pass id labels and the label list. "
                        "Please refer to the documentation for more details: https://microsoft.github.io/FLAML/docs/Examples/AutoML-NLP#a-simple-token-classification-example"
            automl._feature_names_in_ = (
                automl._X_train_all.columns.to_list() if hasattr(automl._X_train_all, "columns") else None
            )

        automl._sample_weight_full = state.fit_kwargs.get(
            "sample_weight"
        )  # NOTE: _validate_data is before kwargs is updated to fit_kwargs_by_estimator
        if X_val is not None and y_val is not None:
            assert isinstance(X_val, (np.ndarray, pd.DataFrame, psDataFrame)) or issparse(X_train_all), (
                "X_val must be None, a numpy array, a pandas dataframe, "
                "a Scipy sparse matrix or a pyspark.pandas dataframe."
            )
            assert isinstance(y_val, (np.ndarray, pd.Series, psSeries)), (
                "y_val must be None, a numpy array, a pandas series " "or a pyspark.pandas series."
            )
            assert X_val.size != 0 and y_val.size != 0, (
                "Validation data are expected to be nonempty. " "Use None for X_val and y_val if no validation data."
            )
            if isinstance(y_val, np.ndarray):
                y_val = y_val.flatten()
            assert X_val.shape[0] == y_val.shape[0], "# rows in X_val must match length of y_val."
            if automl._transformer:
                state.X_val = automl._transformer.transform(X_val)
            else:
                state.X_val = X_val
            # If it's NLG_TASKS, y_val is a pandas series containing the output sequence tokens,
            # so we cannot use label_transformer.transform to process it
            if automl._label_transformer:
                state.y_val = automl._label_transformer.transform(y_val)
            else:
                state.y_val = y_val
        else:
            state.X_val = state.y_val = None

        if groups is not None and len(groups) != automl._nrow:
            # groups is given as group counts
            state.groups = np.concatenate([[i] * c for i, c in enumerate(groups)])
            assert len(state.groups) == automl._nrow, "the sum of group counts must match the number of examples"
            state.groups_val = (
                np.concatenate([[i] * c for i, c in enumerate(groups_val)]) if groups_val is not None else None
            )
        else:
            state.groups_val = groups_val
            state.groups = groups

        automl.data_size_full = len(automl._y_train_all)

    @staticmethod
    def _split_pyspark(state, X_train_all, y_train_all, split_ratio, stratify=None):
        # TODO: optimize this
        set_option("compute.ops_on_diff_frames", True)
        if not isinstance(y_train_all, (psDataFrame, psSeries)):
            raise ValueError("y_train_all must be a pyspark.pandas dataframe or series")
        df_all_in_one = X_train_all.join(y_train_all)
        stratify_column = y_train_all.name if isinstance(y_train_all, psSeries) else y_train_all.columns[0]
        ret_sample_weight = False
        if (
            "sample_weight" in state.fit_kwargs
        ):  # NOTE: _prepare_data is before kwargs is updated to fit_kwargs_by_estimator
            # fit_kwargs["sample_weight"] is an numpy array
            ps_sample_weight = ps.DataFrame(
                state.fit_kwargs["sample_weight"],
                columns=["sample_weight"],
            )
            df_all_in_one = df_all_in_one.join(ps_sample_weight)
            ret_sample_weight = True
        df_all_train, df_all_val = train_test_split_pyspark(
            df_all_in_one,
            None if stratify is None else stratify_column,
            test_fraction=split_ratio,
            seed=RANDOM_SEED,
        )
        columns_to_drop = [c for c in df_all_train.columns if c in [stratify_column, "sample_weight"]]
        X_train = df_all_train.drop(columns_to_drop)
        X_val = df_all_val.drop(columns_to_drop)
        y_train = df_all_train[stratify_column]
        y_val = df_all_val[stratify_column]

        if ret_sample_weight:
            return (
                X_train,
                X_val,
                y_train,
                y_val,
                df_all_train["sample_weight"],
                df_all_val["sample_weight"],
            )
        return X_train, X_val, y_train, y_val

    @staticmethod
    def _train_test_split(state, X, y, first=None, rest=None, split_ratio=0.2, stratify=None):
        condition_type = isinstance(X, (psDataFrame, psSeries))
        # NOTE: _prepare_data is before kwargs is updated to fit_kwargs_by_estimator
        condition_param = "sample_weight" in state.fit_kwargs
        if not condition_type and condition_param:
            sample_weight = (
                state.fit_kwargs["sample_weight"] if rest is None else state.fit_kwargs["sample_weight"][rest]
            )
            (
                X_train,
                X_val,
                y_train,
                y_val,
                weight_train,
                weight_val,
            ) = train_test_split(
                X,
                y,
                sample_weight,
                test_size=split_ratio,
                stratify=stratify,
                random_state=RANDOM_SEED,
            )

            if first is not None:
                weight1 = state.fit_kwargs["sample_weight"][first]
                state.weight_val = concat(weight1, weight_val)
                state.fit_kwargs["sample_weight"] = concat(weight1, weight_train)
            else:
                state.weight_val = weight_val
                state.fit_kwargs["sample_weight"] = weight_train
        elif not condition_type and not condition_param:
            X_train, X_val, y_train, y_val = train_test_split(
                X,
                y,
                test_size=split_ratio,
                stratify=stratify,
                random_state=RANDOM_SEED,
            )
        elif condition_type and condition_param:
            (
                X_train,
                X_val,
                y_train,
                y_val,
                weight_train,
                weight_val,
            ) = GenericTask._split_pyspark(state, X, y, split_ratio, stratify)

            if first is not None:
                weight1 = state.fit_kwargs["sample_weight"][first]
                state.weight_val = concat(weight1, weight_val)
                state.fit_kwargs["sample_weight"] = concat(weight1, weight_train)
            else:
                state.weight_val = weight_val
                state.fit_kwargs["sample_weight"] = weight_train
        else:
            X_train, X_val, y_train, y_val = GenericTask._split_pyspark(state, X, y, split_ratio, stratify)
        return X_train, X_val, y_train, y_val

    def prepare_data(
        self,
        state,
        X_train_all,
        y_train_all,
        auto_augment,
        eval_method,
        split_type,
        split_ratio,
        n_splits,
        data_is_df,
        sample_weight_full,
    ) -> int:
        X_val, y_val = state.X_val, state.y_val
        if issparse(X_val):
            X_val = X_val.tocsr()
        if issparse(X_train_all):
            X_train_all = X_train_all.tocsr()
        is_spark_dataframe = isinstance(X_train_all, (psDataFrame, psSeries))
        self.is_spark_dataframe = is_spark_dataframe
        if (
            self.is_classification()
            and auto_augment
            and state.fit_kwargs.get("sample_weight")
            is None  # NOTE: _prepare_data is before kwargs is updated to fit_kwargs_by_estimator
            and split_type in ["stratified", "uniform"]
            and not self.is_token_classification()
        ):
            # logger.info(f"label {pd.unique(y_train_all)}")
            if is_spark_dataframe:
                label_set, counts = unique_pandas_on_spark(y_train_all)
                # TODO: optimize this
                set_option("compute.ops_on_diff_frames", True)
            else:
                label_set, counts = np.unique(y_train_all, return_counts=True)
            # augment rare classes
            rare_threshld = 20
            rare = counts < rare_threshld
            rare_label, rare_counts = label_set[rare], counts[rare]
            for i, label in enumerate(rare_label.tolist()):
                count = rare_count = rare_counts[i]
                rare_index = y_train_all == label
                n = len(y_train_all)
                while count < rare_threshld:
                    if data_is_df:
                        X_train_all = concat(X_train_all, X_train_all.iloc[:n].loc[rare_index])
                    else:
                        X_train_all = concat(X_train_all, X_train_all[:n][rare_index, :])
                    if isinstance(y_train_all, (pd.Series, psSeries)):
                        y_train_all = concat(y_train_all, y_train_all.iloc[:n].loc[rare_index])
                    else:
                        y_train_all = np.concatenate([y_train_all, y_train_all[:n][rare_index]])
                    count += rare_count
                logger.info(f"class {label} augmented from {rare_count} to {count}")
        SHUFFLE_SPLIT_TYPES = ["uniform", "stratified"]
        if is_spark_dataframe:
            # no need to shuffle pyspark dataframe
            pass
        elif split_type in SHUFFLE_SPLIT_TYPES:
            if sample_weight_full is not None:
                X_train_all, y_train_all, state.sample_weight_all = shuffle(
                    X_train_all,
                    y_train_all,
                    sample_weight_full,
                    random_state=RANDOM_SEED,
                )
                state.fit_kwargs[
                    "sample_weight"
                ] = (
                    state.sample_weight_all
                )  # NOTE: _prepare_data is before kwargs is updated to fit_kwargs_by_estimator
                if isinstance(state.sample_weight_all, pd.Series):
                    state.sample_weight_all.reset_index(drop=True, inplace=True)
            else:
                X_train_all, y_train_all = shuffle(X_train_all, y_train_all, random_state=RANDOM_SEED)
            if data_is_df:
                X_train_all.reset_index(drop=True, inplace=True)
            if isinstance(y_train_all, pd.Series):
                y_train_all.reset_index(drop=True, inplace=True)

        X_train, y_train = X_train_all, y_train_all
        state.groups_all = state.groups
        if X_val is None and eval_method == "holdout":
            # if eval_method = holdout, make holdout data
<<<<<<< HEAD
            # if split_type == "time":
            # if self.is_ts_forecast():
            #     period = state.fit_kwargs[
            #         "period"
            #     ]  # NOTE: _prepare_data is before kwargs is updated to fit_kwargs_by_estimator
            #     if self.is_ts_forecastpanel():
            #         X_train_all["time_idx"] -= X_train_all["time_idx"].min()
            #         X_train_all["time_idx"] = X_train_all["time_idx"].astype("int")
            #         ids = state.fit_kwargs["group_ids"].copy()
            #         ids.append(TS_TIMESTAMP_COL)
            #         ids.append("time_idx")
            #         y_train_all = (
            #             pd.DataFrame(y_train_all)
            #             if not is_spark_dataframe
            #             else ps.DataFrame(y_train_all)
            #             if isinstance(y_train_all, psSeries)
            #             else y_train_all
            #         )
            #         y_train_all[ids] = X_train_all[ids]
            #         X_train_all = X_train_all.sort_values(ids)
            #         y_train_all = y_train_all.sort_values(ids)
            #         training_cutoff = X_train_all["time_idx"].max() - period
            #         X_train = X_train_all[
            #             X_train_all["time_idx"] <= training_cutoff
            #         ]
            #         y_train = y_train_all[
            #             y_train_all["time_idx"] <= training_cutoff
            #         ].drop(columns=ids)
            #         X_val = X_train_all[X_train_all["time_idx"] > training_cutoff]
            #         y_val = y_train_all[
            #             y_train_all["time_idx"] > training_cutoff
            #         ].drop(columns=ids)
            #     else:
            #         num_samples = X_train_all.shape[0]
            #         assert (
            #             period < num_samples
            #         ), f"period={period}>#examples={num_samples}"
            #         split_idx = num_samples - period
            #         X_train = X_train_all[:split_idx]
            #         y_train = y_train_all[:split_idx]
            #         X_val = X_train_all[split_idx:]
            #         y_val = y_train_all[split_idx:]
            # else:
            #     is_sample_weight = "sample_weight" in state.fit_kwargs
            #     if not is_spark_dataframe and is_sample_weight:
            #         (
            #             X_train,
            #             X_val,
            #             y_train,
            #             y_val,
            #             state.fit_kwargs[
            #                 "sample_weight"
            #             ],  # NOTE: _prepare_data is before kwargs is updated to fit_kwargs_by_estimator
            #             state.weight_val,
            #         ) = train_test_split(
            #             X_train_all,
            #             y_train_all,
            #             state.fit_kwargs[
            #                 "sample_weight"
            #             ],  # NOTE: _prepare_data is before kwargs is updated to fit_kwargs_by_estimator
            #             test_size=split_ratio,
            #             shuffle=False,
            #         )
            #     elif not is_spark_dataframe and not is_sample_weight:
            #         X_train, X_val, y_train, y_val = train_test_split(
            #             X_train_all,
            #             y_train_all,
            #             test_size=split_ratio,
            #             shuffle=False,
            #         )
            #     elif is_spark_dataframe and is_sample_weight:
            #         (
            #             X_train,
            #             X_val,
            #             y_train,
            #             y_val,
            #             state.fit_kwargs[
            #                 "sample_weight"
            #             ],  # NOTE: _prepare_data is before kwargs is updated to fit_kwargs_by_estimator
            #             state.weight_val,
            #         ) = self._split_pyspark(
            #             state, X_train_all, y_train_all, split_ratio
            #         )
            #     else:
            #         X_train, X_val, y_train, y_val = self._split_pyspark(
            #             state, X_train_all, y_train_all, split_ratio
            #         )
            if split_type == "group":
                gss = GroupShuffleSplit(
                    n_splits=1, test_size=split_ratio, random_state=RANDOM_SEED
                )
                for train_idx, val_idx in gss.split(
                    X_train_all, y_train_all, state.groups_all
                ):
=======
            if split_type == "time":
                if self.is_ts_forecast():
                    period = state.fit_kwargs[
                        "period"
                    ]  # NOTE: _prepare_data is before kwargs is updated to fit_kwargs_by_estimator
                    if self.is_ts_forecastpanel():
                        X_train_all["time_idx"] -= X_train_all["time_idx"].min()
                        X_train_all["time_idx"] = X_train_all["time_idx"].astype("int")
                        ids = state.fit_kwargs["group_ids"].copy()
                        ids.append(TS_TIMESTAMP_COL)
                        ids.append("time_idx")
                        y_train_all = (
                            pd.DataFrame(y_train_all)
                            if not is_spark_dataframe
                            else ps.DataFrame(y_train_all)
                            if isinstance(y_train_all, psSeries)
                            else y_train_all
                        )
                        y_train_all[ids] = X_train_all[ids]
                        X_train_all = X_train_all.sort_values(ids)
                        y_train_all = y_train_all.sort_values(ids)
                        training_cutoff = X_train_all["time_idx"].max() - period
                        X_train = X_train_all[X_train_all["time_idx"] <= training_cutoff]
                        y_train = y_train_all[y_train_all["time_idx"] <= training_cutoff].drop(columns=ids)
                        X_val = X_train_all[X_train_all["time_idx"] > training_cutoff]
                        y_val = y_train_all[y_train_all["time_idx"] > training_cutoff].drop(columns=ids)
                    else:
                        num_samples = X_train_all.shape[0]
                        assert period < num_samples, f"period={period}>#examples={num_samples}"
                        split_idx = num_samples - period
                        X_train = X_train_all[:split_idx]
                        y_train = y_train_all[:split_idx]
                        X_val = X_train_all[split_idx:]
                        y_val = y_train_all[split_idx:]
                else:
                    is_sample_weight = "sample_weight" in state.fit_kwargs
                    if not is_spark_dataframe and is_sample_weight:
                        (
                            X_train,
                            X_val,
                            y_train,
                            y_val,
                            state.fit_kwargs[
                                "sample_weight"
                            ],  # NOTE: _prepare_data is before kwargs is updated to fit_kwargs_by_estimator
                            state.weight_val,
                        ) = train_test_split(
                            X_train_all,
                            y_train_all,
                            state.fit_kwargs[
                                "sample_weight"
                            ],  # NOTE: _prepare_data is before kwargs is updated to fit_kwargs_by_estimator
                            test_size=split_ratio,
                            shuffle=False,
                        )
                    elif not is_spark_dataframe and not is_sample_weight:
                        X_train, X_val, y_train, y_val = train_test_split(
                            X_train_all,
                            y_train_all,
                            test_size=split_ratio,
                            shuffle=False,
                        )
                    elif is_spark_dataframe and is_sample_weight:
                        (
                            X_train,
                            X_val,
                            y_train,
                            y_val,
                            state.fit_kwargs[
                                "sample_weight"
                            ],  # NOTE: _prepare_data is before kwargs is updated to fit_kwargs_by_estimator
                            state.weight_val,
                        ) = self._split_pyspark(state, X_train_all, y_train_all, split_ratio)
                    else:
                        X_train, X_val, y_train, y_val = self._split_pyspark(
                            state, X_train_all, y_train_all, split_ratio
                        )
            elif split_type == "group":
                gss = GroupShuffleSplit(n_splits=1, test_size=split_ratio, random_state=RANDOM_SEED)
                for train_idx, val_idx in gss.split(X_train_all, y_train_all, state.groups_all):
>>>>>>> c780d790
                    if data_is_df:
                        X_train = X_train_all.iloc[train_idx]
                        X_val = X_train_all.iloc[val_idx]
                    else:
                        X_train, X_val = X_train_all[train_idx], X_train_all[val_idx]
                    y_train, y_val = y_train_all[train_idx], y_train_all[val_idx]
                    state.groups = state.groups_all[train_idx]
                    state.groups_val = state.groups_all[val_idx]
            elif self.is_classification():
                # for classification, make sure the labels are complete in both
                # training and validation data
                label_set, first = unique_value_first_index(y_train_all)
                rest = []
                last = 0
                first.sort()
                for i in range(len(first)):
                    rest.extend(range(last, first[i]))
                    last = first[i] + 1
                rest.extend(range(last, len(y_train_all)))
                X_first = X_train_all.iloc[first] if data_is_df else X_train_all[first]
                X_rest = X_train_all.iloc[rest] if data_is_df else X_train_all[rest]
                y_rest = (
                    y_train_all[rest]
                    if isinstance(y_train_all, np.ndarray)
                    else iloc_pandas_on_spark(y_train_all, rest)
                    if is_spark_dataframe
                    else y_train_all.iloc[rest]
                )
                stratify = y_rest if split_type == "stratified" else None
                X_train, X_val, y_train, y_val = self._train_test_split(
                    state, X_rest, y_rest, first, rest, split_ratio, stratify
                )
                X_train = concat(X_first, X_train)
                y_train = concat(label_set, y_train) if data_is_df else np.concatenate([label_set, y_train])
                X_val = concat(X_first, X_val)
                y_val = concat(label_set, y_val) if data_is_df else np.concatenate([label_set, y_val])
            elif self.is_regression():
                X_train, X_val, y_train, y_val = self._train_test_split(
                    state, X_train_all, y_train_all, split_ratio=split_ratio
                )
        state.data_size = X_train.shape
        state.data_size_full = len(y_train_all)
        state.X_train, state.y_train = X_train, y_train
        state.X_val, state.y_val = X_val, y_val
        state.X_train_all = X_train_all
        state.y_train_all = y_train_all
        y_train_all_size = y_train_all.size
        if eval_method == "holdout":
            state.kf = None
            return
        if split_type == "group":
            # logger.info("Using GroupKFold")
            assert len(state.groups_all) == y_train_all_size, "the length of groups must match the number of examples"
            assert (
                len_labels(state.groups_all) >= n_splits
            ), "the number of groups must be equal or larger than n_splits"
            state.kf = GroupKFold(n_splits)
        elif split_type == "stratified":
            # logger.info("Using StratifiedKFold")
            assert y_train_all_size >= n_splits, (
                f"{n_splits}-fold cross validation" f" requires input data with at least {n_splits} examples."
            )
            assert y_train_all_size >= 2 * n_splits, (
                f"{n_splits}-fold cross validation with metric=r2 "
                f"requires input data with at least {n_splits*2} examples."
            )
            state.kf = RepeatedStratifiedKFold(n_splits=n_splits, n_repeats=1, random_state=RANDOM_SEED)
        elif split_type == "time":
            # logger.info("Using TimeSeriesSplit")
            if self.is_ts_forecast() and not self.is_ts_forecastpanel():
                period = state.fit_kwargs[
                    "period"
                ]  # NOTE: _prepare_data is before kwargs is updated to fit_kwargs_by_estimator
                if period * (n_splits + 1) > y_train_all_size:
                    n_splits = int(y_train_all_size / period - 1)
                    assert n_splits >= 2, (
                        f"cross validation for forecasting period={period}"
                        f" requires input data with at least {3 * period} examples."
                    )
                    logger.info(f"Using nsplits={n_splits} due to data size limit.")
                state.kf = TimeSeriesSplit(n_splits=n_splits, test_size=period)
            elif self.is_ts_forecastpanel():
                n_groups = len(X_train.groupby(state.fit_kwargs.get("group_ids")).size())
                period = state.fit_kwargs.get("period")
                state.kf = TimeSeriesSplit(n_splits=n_splits, test_size=period * n_groups)
            else:
                state.kf = TimeSeriesSplit(n_splits=n_splits)
            # state.kf = TimeSeriesSplit(n_splits=n_splits)
        elif isinstance(split_type, str):
            # logger.info("Using RepeatedKFold")
            state.kf = RepeatedKFold(n_splits=n_splits, n_repeats=1, random_state=RANDOM_SEED)
        else:
            # logger.info("Using splitter object")
            state.kf = split_type
        if isinstance(state.kf, (GroupKFold, StratifiedGroupKFold)):
            # self._split_type is either "group", a GroupKFold object, or a StratifiedGroupKFold object
            state.kf.groups = state.groups_all

    def decide_split_type(
        self,
        split_type,
        y_train_all,
        fit_kwargs,
        groups=None,
    ) -> str:
        if self.name == "classification":
            self.name = get_classification_objective(len_labels(y_train_all))
        if not isinstance(split_type, str):
            assert hasattr(split_type, "split") and hasattr(
                split_type, "get_n_splits"
            ), "split_type must be a string or a splitter object with split and get_n_splits methods."
            assert (
                not isinstance(split_type, GroupKFold) or groups is not None
            ), "GroupKFold requires groups to be provided."
            return split_type

        # elif self.is_ts_forecast():
        #     assert split_type in ["auto", "time"]
        #     assert isinstance(
        #         fit_kwargs.get("period"),
        #         int,  # NOTE: _decide_split_type is before kwargs is updated to fit_kwargs_by_estimator
        #     ), f"missing a required integer 'period' for '{TS_FORECAST}' task."
        #     if fit_kwargs.get("group_ids"):
        #         # TODO (MARK) This will likely not play well with the task class
        #         self.name = TS_FORECASTPANEL
        #         assert isinstance(
        #             fit_kwargs.get("group_ids"), list
        #         ), f"missing a required List[str] 'group_ids' for '{TS_FORECASTPANEL}' task."
        #     return "time"

        elif self.is_classification():
            assert split_type in ["auto", "stratified", "uniform", "time", "group"]
            return split_type if split_type != "auto" else groups is None and "stratified" or "group"

        elif self.is_regression():
            assert split_type in ["auto", "uniform", "time", "group"]
            return split_type if split_type != "auto" else "uniform"

        elif self.is_rank():
            assert groups is not None, "groups must be specified for ranking task."
            assert split_type in ["auto", "group"]
            return "group"

        elif self.is_nlg():
            assert split_type in ["auto", "uniform", "time", "group"]
            return split_type if split_type != "auto" else "uniform"

    def preprocess(self, X, transformer=None):
        if isinstance(X, List):
            try:
                if isinstance(X[0], List):
                    X = [x for x in zip(*X)]
                X = pd.DataFrame(
                    dict(
                        [
                            (transformer._str_columns[idx], X[idx])
                            if isinstance(X[0], List)
                            else (transformer._str_columns[idx], [X[idx]])
                            for idx in range(len(X))
                        ]
                    )
                )
            except IndexError:
                raise IndexError("Test data contains more columns than training data, exiting")
        elif isinstance(X, int):
            return X
        elif isinstance(X, psDataFrame):
            return X
        elif issparse(X):
            X = X.tocsr()
        if self.is_ts_forecast():
            X = pd.DataFrame(X)
        if transformer:
            X = transformer.transform(X)
        return X

    def evaluate_model_CV(
        self,
        config: dict,
        estimator: EstimatorSubclass,
        X_train_all,
        y_train_all,
        budget,
        kf,
        eval_metric,
        best_val_loss,
        cv_score_agg_func=None,
        log_training_metric=False,
        fit_kwargs: Optional[dict] = None,
        free_mem_ratio=0,
    ):
        if fit_kwargs is None:
            fit_kwargs = {}
        if cv_score_agg_func is None:
            cv_score_agg_func = default_cv_score_agg_func
        start_time = time.time()
        val_loss_folds = []
        log_metric_folds = []
        metric = None
        train_time = pred_time = 0
        total_fold_num = 0
        n = kf.get_n_splits()
        rng = np.random.RandomState(2020)
        budget_per_train = budget and budget / n
        groups = None
        if self.is_classification():
            labels = _, labels = len_labels(y_train_all, return_labels=True)
        else:
            labels = fit_kwargs.get("label_list")  # pass the label list on to compute the evaluation metric
        if "sample_weight" in fit_kwargs:
            weight = fit_kwargs["sample_weight"]
            weight_val = None
        else:
            weight = weight_val = None

        is_spark_dataframe = isinstance(X_train_all, (psDataFrame, psSeries))
        if is_spark_dataframe:
            dataframe = X_train_all.join(y_train_all)
            if weight is not None:
                dataframe = dataframe.join(weight)
            if isinstance(kf, (GroupKFold, StratifiedGroupKFold)):
                groups = kf.groups
                dataframe = dataframe.join(groups)
            kf = spark_kFold(dataframe, nFolds=n, foldCol=groups.name if groups is not None else "")
            shuffle = False
        else:
            X_train_split, y_train_split = X_train_all, y_train_all
            shuffle = getattr(kf, "shuffle", not self.is_ts_forecast())
            if isinstance(kf, RepeatedStratifiedKFold):
                kf = kf.split(X_train_split, y_train_split)
            elif isinstance(kf, (GroupKFold, StratifiedGroupKFold)):
                groups = kf.groups
                kf = kf.split(X_train_split, y_train_split, groups)
                shuffle = False
            elif isinstance(kf, TimeSeriesSplit):
                kf = kf.split(X_train_split, y_train_split)
            else:
                kf = kf.split(X_train_split)

        for train_index, val_index in kf:
            if shuffle:
                train_index = rng.permutation(train_index)
            if is_spark_dataframe:
                # cache data to increase compute speed
                X_train = train_index.spark.cache()
                X_val = val_index.spark.cache()
                y_train = X_train.pop(y_train_all.name)
                y_val = X_val.pop(y_train_all.name)
                if weight is not None:
                    weight_val = X_val.pop(weight.name)
                    fit_kwargs["sample_weight"] = X_train.pop(weight.name)
                groups_val = None
            elif isinstance(X_train_all, pd.DataFrame):
                X_train = X_train_split.iloc[train_index]
                X_val = X_train_split.iloc[val_index]
            else:
                X_train, X_val = X_train_split[train_index], X_train_split[val_index]
            if not is_spark_dataframe:
                y_train, y_val = y_train_split[train_index], y_train_split[val_index]
                if weight is not None:
                    fit_kwargs["sample_weight"], weight_val = (
                        weight[train_index],
                        weight[val_index],
                    )
                if groups is not None:
                    fit_kwargs["groups"] = (
                        groups[train_index] if isinstance(groups, np.ndarray) else groups.iloc[train_index]
                    )
                    groups_val = groups[val_index] if isinstance(groups, np.ndarray) else groups.iloc[val_index]
                else:
                    groups_val = None

            estimator.cleanup()
            val_loss_i, metric_i, train_time_i, pred_time_i = get_val_loss(
                config,
                estimator,
                X_train,
                y_train,
                X_val,
                y_val,
                weight_val,
                groups_val,
                eval_metric,
                self,
                labels,
                budget_per_train,
                log_training_metric=log_training_metric,
                fit_kwargs=fit_kwargs,
                free_mem_ratio=free_mem_ratio,
            )
            if isinstance(metric_i, dict) and "intermediate_results" in metric_i.keys():
                del metric_i["intermediate_results"]
            if weight is not None:
                fit_kwargs["sample_weight"] = weight
            total_fold_num += 1
            val_loss_folds.append(val_loss_i)
            log_metric_folds.append(metric_i)
            train_time += train_time_i
            pred_time += pred_time_i
            if is_spark_dataframe:
                X_train.spark.unpersist()  # uncache data to free memory
                X_val.spark.unpersist()  # uncache data to free memory
            if budget and time.time() - start_time >= budget:
                break
        val_loss, metric = cv_score_agg_func(val_loss_folds, log_metric_folds)
        n = total_fold_num
        pred_time /= n
        return val_loss, metric, train_time, pred_time

    def default_estimator_list(self, estimator_list: List[str], is_spark_dataframe: bool = False) -> List[str]:
        if "auto" != estimator_list:
            n_estimators = len(estimator_list)
            if is_spark_dataframe:
                # For spark dataframe, only estimators ending with '_spark' are supported
                estimator_list = [est for est in estimator_list if est.endswith("_spark")]
                if len(estimator_list) == 0:
                    raise ValueError(
                        "Spark dataframes only support estimator names ending with `_spark`. Non-supported "
                        "estimators are removed. No estimator is left."
                    )
                elif n_estimators != len(estimator_list):
                    logger.warning(
                        "Spark dataframes only support estimator names ending with `_spark`. Non-supported "
                        "estimators are removed."
                    )
            else:
                # For non-spark dataframe, only estimators not ending with '_spark' are supported
                estimator_list = [est for est in estimator_list if not est.endswith("_spark")]
                if len(estimator_list) == 0:
                    raise ValueError(
                        "Non-spark dataframes only support estimator names not ending with `_spark`. Non-supported "
                        "estimators are removed. No estimator is left."
                    )
                elif n_estimators != len(estimator_list):
                    logger.warning(
                        "Non-spark dataframes only support estimator names not ending with `_spark`. Non-supported "
                        "estimators are removed."
                    )
            return estimator_list
        if self.is_rank():
            estimator_list = ["lgbm", "xgboost", "xgb_limitdepth", "lgbm_spark"]
        elif self.is_nlp():
            estimator_list = ["transformer"]
        elif self.is_ts_forecastpanel():
            estimator_list = ["tft"]
        else:
            try:
                import catboost

                estimator_list = [
                    "lgbm",
                    "rf",
                    "catboost",
                    "xgboost",
                    "extra_tree",
                    "xgb_limitdepth",
                    "lgbm_spark",
                ]
            except ImportError:
                estimator_list = [
                    "lgbm",
                    "rf",
                    "xgboost",
                    "extra_tree",
                    "xgb_limitdepth",
                    "lgbm_spark",
                ]
            # if self.is_ts_forecast():
            #     # catboost is removed because it has a `name` parameter, making it incompatible with hcrystalball
            #     if "catboost" in estimator_list:
            #         estimator_list.remove("catboost")
            #     if self.is_ts_forecastregression():
            #         try:
            #             import prophet
            #
            #             estimator_list += [
            #                 "prophet",
            #                 "arima",
            #                 "sarimax",
            #                 "holt-winters",
            #             ]
            #         except ImportError:
            #             estimator_list += ["arima", "sarimax", "holt-winters"]
            if not self.is_regression():
                estimator_list += ["lrl1"]

        estimator_list = [
            est
            for est in estimator_list
            if (est.endswith("_spark") if is_spark_dataframe else not est.endswith("_spark"))
        ]
        return estimator_list

    def default_metric(self, metric: str) -> str:
        if "auto" != metric:
            return metric

        if self.is_nlp():
            from flaml.automl.nlp.utils import (
                load_default_huggingface_metric_for_task,
            )

            return load_default_huggingface_metric_for_task(self.name)
        elif self.is_binary():
            return "roc_auc"
        elif self.is_multiclass():
            return "log_loss"
        elif self.is_ts_forecast():
            return "mape"
        elif self.is_rank():
            return "ndcg"
        else:
            return "r2"

    @staticmethod
    def prepare_sample_train_data(automlstate, sample_size):
        return automlstate.prepare_sample_train_data(sample_size)<|MERGE_RESOLUTION|>--- conflicted
+++ resolved
@@ -447,95 +447,54 @@
         X_train, y_train = X_train_all, y_train_all
         state.groups_all = state.groups
         if X_val is None and eval_method == "holdout":
-            # if eval_method = holdout, make holdout data
-<<<<<<< HEAD
-            # if split_type == "time":
-            # if self.is_ts_forecast():
-            #     period = state.fit_kwargs[
-            #         "period"
-            #     ]  # NOTE: _prepare_data is before kwargs is updated to fit_kwargs_by_estimator
-            #     if self.is_ts_forecastpanel():
-            #         X_train_all["time_idx"] -= X_train_all["time_idx"].min()
-            #         X_train_all["time_idx"] = X_train_all["time_idx"].astype("int")
-            #         ids = state.fit_kwargs["group_ids"].copy()
-            #         ids.append(TS_TIMESTAMP_COL)
-            #         ids.append("time_idx")
-            #         y_train_all = (
-            #             pd.DataFrame(y_train_all)
-            #             if not is_spark_dataframe
-            #             else ps.DataFrame(y_train_all)
-            #             if isinstance(y_train_all, psSeries)
-            #             else y_train_all
-            #         )
-            #         y_train_all[ids] = X_train_all[ids]
-            #         X_train_all = X_train_all.sort_values(ids)
-            #         y_train_all = y_train_all.sort_values(ids)
-            #         training_cutoff = X_train_all["time_idx"].max() - period
-            #         X_train = X_train_all[
-            #             X_train_all["time_idx"] <= training_cutoff
-            #         ]
-            #         y_train = y_train_all[
-            #             y_train_all["time_idx"] <= training_cutoff
-            #         ].drop(columns=ids)
-            #         X_val = X_train_all[X_train_all["time_idx"] > training_cutoff]
-            #         y_val = y_train_all[
-            #             y_train_all["time_idx"] > training_cutoff
-            #         ].drop(columns=ids)
-            #     else:
-            #         num_samples = X_train_all.shape[0]
-            #         assert (
-            #             period < num_samples
-            #         ), f"period={period}>#examples={num_samples}"
-            #         split_idx = num_samples - period
-            #         X_train = X_train_all[:split_idx]
-            #         y_train = y_train_all[:split_idx]
-            #         X_val = X_train_all[split_idx:]
-            #         y_val = y_train_all[split_idx:]
-            # else:
-            #     is_sample_weight = "sample_weight" in state.fit_kwargs
-            #     if not is_spark_dataframe and is_sample_weight:
-            #         (
-            #             X_train,
-            #             X_val,
-            #             y_train,
-            #             y_val,
-            #             state.fit_kwargs[
-            #                 "sample_weight"
-            #             ],  # NOTE: _prepare_data is before kwargs is updated to fit_kwargs_by_estimator
-            #             state.weight_val,
-            #         ) = train_test_split(
-            #             X_train_all,
-            #             y_train_all,
-            #             state.fit_kwargs[
-            #                 "sample_weight"
-            #             ],  # NOTE: _prepare_data is before kwargs is updated to fit_kwargs_by_estimator
-            #             test_size=split_ratio,
-            #             shuffle=False,
-            #         )
-            #     elif not is_spark_dataframe and not is_sample_weight:
-            #         X_train, X_val, y_train, y_val = train_test_split(
-            #             X_train_all,
-            #             y_train_all,
-            #             test_size=split_ratio,
-            #             shuffle=False,
-            #         )
-            #     elif is_spark_dataframe and is_sample_weight:
-            #         (
-            #             X_train,
-            #             X_val,
-            #             y_train,
-            #             y_val,
-            #             state.fit_kwargs[
-            #                 "sample_weight"
-            #             ],  # NOTE: _prepare_data is before kwargs is updated to fit_kwargs_by_estimator
-            #             state.weight_val,
-            #         ) = self._split_pyspark(
-            #             state, X_train_all, y_train_all, split_ratio
-            #         )
-            #     else:
-            #         X_train, X_val, y_train, y_val = self._split_pyspark(
-            #             state, X_train_all, y_train_all, split_ratio
-            #         )
+            if split_type == "time":
+                if self.is_ts_forecast():
+                    raise Exception("For a TS forecast task, this code should never be called")
+
+                is_sample_weight = "sample_weight" in state.fit_kwargs
+                if not is_spark_dataframe and is_sample_weight:
+                    (
+                        X_train,
+                        X_val,
+                        y_train,
+                        y_val,
+                        state.fit_kwargs[
+                            "sample_weight"
+                        ],  # NOTE: _prepare_data is before kwargs is updated to fit_kwargs_by_estimator
+                        state.weight_val,
+                    ) = train_test_split(
+                        X_train_all,
+                        y_train_all,
+                        state.fit_kwargs[
+                            "sample_weight"
+                        ],  # NOTE: _prepare_data is before kwargs is updated to fit_kwargs_by_estimator
+                        test_size=split_ratio,
+                        shuffle=False,
+                    )
+                elif not is_spark_dataframe and not is_sample_weight:
+                    X_train, X_val, y_train, y_val = train_test_split(
+                        X_train_all,
+                        y_train_all,
+                        test_size=split_ratio,
+                        shuffle=False,
+                    )
+                elif is_spark_dataframe and is_sample_weight:
+                    (
+                        X_train,
+                        X_val,
+                        y_train,
+                        y_val,
+                        state.fit_kwargs[
+                            "sample_weight"
+                        ],  # NOTE: _prepare_data is before kwargs is updated to fit_kwargs_by_estimator
+                        state.weight_val,
+                    ) = self._split_pyspark(
+                        state, X_train_all, y_train_all, split_ratio
+                    )
+                else:
+                    X_train, X_val, y_train, y_val = self._split_pyspark(
+                        state, X_train_all, y_train_all, split_ratio
+                    )
             if split_type == "group":
                 gss = GroupShuffleSplit(
                     n_splits=1, test_size=split_ratio, random_state=RANDOM_SEED
@@ -543,88 +502,6 @@
                 for train_idx, val_idx in gss.split(
                     X_train_all, y_train_all, state.groups_all
                 ):
-=======
-            if split_type == "time":
-                if self.is_ts_forecast():
-                    period = state.fit_kwargs[
-                        "period"
-                    ]  # NOTE: _prepare_data is before kwargs is updated to fit_kwargs_by_estimator
-                    if self.is_ts_forecastpanel():
-                        X_train_all["time_idx"] -= X_train_all["time_idx"].min()
-                        X_train_all["time_idx"] = X_train_all["time_idx"].astype("int")
-                        ids = state.fit_kwargs["group_ids"].copy()
-                        ids.append(TS_TIMESTAMP_COL)
-                        ids.append("time_idx")
-                        y_train_all = (
-                            pd.DataFrame(y_train_all)
-                            if not is_spark_dataframe
-                            else ps.DataFrame(y_train_all)
-                            if isinstance(y_train_all, psSeries)
-                            else y_train_all
-                        )
-                        y_train_all[ids] = X_train_all[ids]
-                        X_train_all = X_train_all.sort_values(ids)
-                        y_train_all = y_train_all.sort_values(ids)
-                        training_cutoff = X_train_all["time_idx"].max() - period
-                        X_train = X_train_all[X_train_all["time_idx"] <= training_cutoff]
-                        y_train = y_train_all[y_train_all["time_idx"] <= training_cutoff].drop(columns=ids)
-                        X_val = X_train_all[X_train_all["time_idx"] > training_cutoff]
-                        y_val = y_train_all[y_train_all["time_idx"] > training_cutoff].drop(columns=ids)
-                    else:
-                        num_samples = X_train_all.shape[0]
-                        assert period < num_samples, f"period={period}>#examples={num_samples}"
-                        split_idx = num_samples - period
-                        X_train = X_train_all[:split_idx]
-                        y_train = y_train_all[:split_idx]
-                        X_val = X_train_all[split_idx:]
-                        y_val = y_train_all[split_idx:]
-                else:
-                    is_sample_weight = "sample_weight" in state.fit_kwargs
-                    if not is_spark_dataframe and is_sample_weight:
-                        (
-                            X_train,
-                            X_val,
-                            y_train,
-                            y_val,
-                            state.fit_kwargs[
-                                "sample_weight"
-                            ],  # NOTE: _prepare_data is before kwargs is updated to fit_kwargs_by_estimator
-                            state.weight_val,
-                        ) = train_test_split(
-                            X_train_all,
-                            y_train_all,
-                            state.fit_kwargs[
-                                "sample_weight"
-                            ],  # NOTE: _prepare_data is before kwargs is updated to fit_kwargs_by_estimator
-                            test_size=split_ratio,
-                            shuffle=False,
-                        )
-                    elif not is_spark_dataframe and not is_sample_weight:
-                        X_train, X_val, y_train, y_val = train_test_split(
-                            X_train_all,
-                            y_train_all,
-                            test_size=split_ratio,
-                            shuffle=False,
-                        )
-                    elif is_spark_dataframe and is_sample_weight:
-                        (
-                            X_train,
-                            X_val,
-                            y_train,
-                            y_val,
-                            state.fit_kwargs[
-                                "sample_weight"
-                            ],  # NOTE: _prepare_data is before kwargs is updated to fit_kwargs_by_estimator
-                            state.weight_val,
-                        ) = self._split_pyspark(state, X_train_all, y_train_all, split_ratio)
-                    else:
-                        X_train, X_val, y_train, y_val = self._split_pyspark(
-                            state, X_train_all, y_train_all, split_ratio
-                        )
-            elif split_type == "group":
-                gss = GroupShuffleSplit(n_splits=1, test_size=split_ratio, random_state=RANDOM_SEED)
-                for train_idx, val_idx in gss.split(X_train_all, y_train_all, state.groups_all):
->>>>>>> c780d790
                     if data_is_df:
                         X_train = X_train_all.iloc[train_idx]
                         X_val = X_train_all.iloc[val_idx]
