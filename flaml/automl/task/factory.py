--- conflicted
+++ resolved
@@ -3,12 +3,7 @@
 import numpy as np
 import pandas as pd
 
-<<<<<<< HEAD
-from flaml.automl.task.generic_task import GenericTask
-from flaml.automl.task.time_series_task import TimeSeriesTask
-=======
 
->>>>>>> 48c56d0c
 from flaml.automl.task.task import Task, TS_FORECAST
 
 
@@ -17,12 +12,9 @@
     X_train: Optional[Union[np.ndarray, pd.DataFrame]] = None,
     y_train: Optional[Union[np.ndarray, pd.DataFrame, pd.Series]] = None,
 ) -> Task:
-<<<<<<< HEAD
-=======
     from flaml.automl.task.generic_task import GenericTask
     from flaml.automl.task.time_series_task import TimeSeriesTask
 
->>>>>>> 48c56d0c
     if task_name in TS_FORECAST:
         return TimeSeriesTask(task_name, X_train, y_train)
     else:
