--- conflicted
+++ resolved
@@ -7,11 +7,7 @@
 
 try:
     import ray
-<<<<<<< HEAD
-except:
-=======
-except ImportError:
->>>>>>> a44184c8
+except Exception:
     ray = None
 
 # TODO: if your task is not specified in here, define your task as an all-capitalized word
