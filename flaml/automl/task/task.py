--- conflicted
+++ resolved
@@ -330,14 +330,8 @@
         """For backward compatibility with all the string comparisons to task"""
         return self.name == other
 
-<<<<<<< HEAD
     def estimator_class_from_str(
-        self, estimator_name: str
-    ) -> "flaml.automl.ml.BaseEstimator":
-=======
-    @classmethod
-    def estimator_class_from_str(cls, estimator_name: str) -> "flaml.automl.ml.BaseEstimator":
->>>>>>> c780d790
+        self, estimator_name: str) -> "flaml.automl.ml.BaseEstimator":
         """Determine the estimator class corresponding to the provided name.
 
         Args:
