--- conflicted
+++ resolved
@@ -9,13 +9,7 @@
 from flaml import tune
 from flaml.automl.logger import logger
 from flaml.automl.ml import compute_estimator, train_estimator
-<<<<<<< HEAD
 from flaml.automl.time_series.ts_data import TimeSeriesDataset
-=======
-from flaml.automl.time_series import TimeSeriesDataset
-from flaml.automl.task.task import TS_FORECAST
-
->>>>>>> 48c56d0c
 
 class SearchState:
     @property
@@ -67,21 +61,12 @@
         learner_class,
         data_size,
         data,
-<<<<<<< HEAD
-            task,
-            starting_point=None,
-            period=None,
-            custom_hp=None,
-            max_iter=None,
-            budget=None,
-=======
         task,
         starting_point=None,
         period=None,
         custom_hp=None,
         max_iter=None,
         budget=None,
->>>>>>> 48c56d0c
     ):
         self.init_eci = learner_class.cost_relative2lgbm() if budget >= 0 else 1
         self._search_space_domain = {}
@@ -271,10 +256,6 @@
                 else:
                     sampled_y_train = self.y_train[:sample_size]
 
-<<<<<<< HEAD
-
-=======
->>>>>>> 48c56d0c
             weight = self.fit_kwargs.get(
                 "sample_weight"
             )  # NOTE: _prepare_sample_train_data is before kwargs is updated to fit_kwargs_by_estimator
