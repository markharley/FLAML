--- conflicted
+++ resolved
@@ -6,13 +6,7 @@
 from flaml import AutoML
 
 
-<<<<<<< HEAD
-def test_forecast_automl(
-    budget=30, estimators_when_no_prophet=["arima", "sarimax", "holt-winters"]
-):
-=======
-def test_forecast_automl(budget=5, estimators_when_no_prophet=["arima", "sarimax", "holt-winters"]):
->>>>>>> c780d790
+def test_forecast_automl(budget=30, estimators_when_no_prophet=["arima", "sarimax", "holt-winters"]):
     # using dataframe
     import statsmodels.api as sm
 
